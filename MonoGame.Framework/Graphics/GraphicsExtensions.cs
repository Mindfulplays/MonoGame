﻿using System;
using System.Collections.Generic;
using System.Linq;
using System.Text;

#if MONOMAC
using MonoMac.OpenGL;
#elif WINDOWS
using OpenTK.Graphics.OpenGL;
#else
 #if ES11
using OpenTK.Graphics.ES11;
  #if IPHONE
using BlendEquationMode = OpenTK.Graphics.ES11.All;
using BlendingFactorSrc = OpenTK.Graphics.ES11.All;
using BlendingFactorDest = OpenTK.Graphics.ES11.All;
using VertexAttribPointerType = OpenTK.Graphics.ES11.All;
  #endif
using VertexPointerType = OpenTK.Graphics.ES11.All;
using ColorPointerType = OpenTK.Graphics.ES11.All;
using NormalPointerType = OpenTK.Graphics.ES11.All;
using TexCoordPointerType = OpenTK.Graphics.ES11.All;

 #else
using OpenTK.Graphics.ES20;
  #if IPHONE || ANDROID
using BlendEquationMode = OpenTK.Graphics.ES20.All;
using BlendingFactorSrc = OpenTK.Graphics.ES20.All;
using BlendingFactorDest = OpenTK.Graphics.ES20.All;
using VertexAttribPointerType = OpenTK.Graphics.ES20.All;
using PixelInternalFormat = OpenTK.Graphics.ES20.All;
using PixelType = OpenTK.Graphics.ES20.All;
using PixelFormat = OpenTK.Graphics.ES20.All;
  #endif
using VertexPointerType = OpenTK.Graphics.ES20.All;
using ColorPointerType = OpenTK.Graphics.ES20.All;
using NormalPointerType = OpenTK.Graphics.ES20.All;
using TexCoordPointerType = OpenTK.Graphics.ES20.All;
 #endif

#endif

namespace Microsoft.Xna.Framework.Graphics
{
    public static class GraphicsExtensions
    {
        public static All OpenGL11(CullMode cull)
        {
            switch (cull)
            {
                case CullMode.CullClockwiseFace:
                    return All.Cw;
                case CullMode.CullCounterClockwiseFace:
                    return All.Ccw;
                default:
                    throw new NotImplementedException();
            }
        }

        public static int OpenGLNumberOfElements(this VertexElementFormat elementFormat)
        {
            switch (elementFormat)
            {
                case VertexElementFormat.Single:
                    return 1;

                case VertexElementFormat.Vector2:
                    return 2;

                case VertexElementFormat.Vector3:
                    return 3;

                case VertexElementFormat.Vector4:
                    return 4;

                case VertexElementFormat.Color:
                    return 4;

                case VertexElementFormat.Byte4:
                    return 4;

                case VertexElementFormat.Short2:
                    return 2;

                case VertexElementFormat.Short4:
                    return 2;

                case VertexElementFormat.NormalizedShort2:
                    return 2;

                case VertexElementFormat.NormalizedShort4:
                    return 4;

                case VertexElementFormat.HalfVector2:
                    return 2;

                case VertexElementFormat.HalfVector4:
                    return 4;
            }

            throw new NotImplementedException();
        }

        public static VertexPointerType OpenGLVertexPointerType(this VertexElementFormat elementFormat)
        {
            switch (elementFormat)
            {
                case VertexElementFormat.Single:
                    return VertexPointerType.Float;

                case VertexElementFormat.Vector2:
                    return VertexPointerType.Float;

                case VertexElementFormat.Vector3:
                    return VertexPointerType.Float;

                case VertexElementFormat.Vector4:
                    return VertexPointerType.Float;

                case VertexElementFormat.Color:
                    return VertexPointerType.Short;

                case VertexElementFormat.Byte4:
                    return VertexPointerType.Short;

                case VertexElementFormat.Short2:
                    return VertexPointerType.Short;

                case VertexElementFormat.Short4:
                    return VertexPointerType.Short;

                case VertexElementFormat.NormalizedShort2:
                    return VertexPointerType.Short;

                case VertexElementFormat.NormalizedShort4:
                    return VertexPointerType.Short;

                case VertexElementFormat.HalfVector2:
                    return VertexPointerType.Float;

                case VertexElementFormat.HalfVector4:
                    return VertexPointerType.Float;
            }

            throw new NotImplementedException();
        }

		public static VertexAttribPointerType OpenGLVertexAttribPointerType(this VertexElementFormat elementFormat)
        {
            switch (elementFormat)
            {
                case VertexElementFormat.Single:
                    return VertexAttribPointerType.Float;

                case VertexElementFormat.Vector2:
                    return VertexAttribPointerType.Float;

                case VertexElementFormat.Vector3:
                    return VertexAttribPointerType.Float;

                case VertexElementFormat.Vector4:
                    return VertexAttribPointerType.Float;

                case VertexElementFormat.Color:
					return VertexAttribPointerType.UnsignedByte;

                case VertexElementFormat.Byte4:
					return VertexAttribPointerType.UnsignedByte;

                case VertexElementFormat.Short2:
                    return VertexAttribPointerType.Short;

                case VertexElementFormat.Short4:
                    return VertexAttribPointerType.Short;

                case VertexElementFormat.NormalizedShort2:
                    return VertexAttribPointerType.UnsignedShort;

                case VertexElementFormat.NormalizedShort4:
                    return VertexAttribPointerType.UnsignedShort;
#if MONOMAC
                case VertexElementFormat.HalfVector2:
                    return VertexAttribPointerType.HalfFloat;

                case VertexElementFormat.HalfVector4:
                    return VertexAttribPointerType.HalfFloat;
#endif
            }

            throw new NotImplementedException();
        }

        public static ColorPointerType OpenGLColorPointerType(this VertexElementFormat elementFormat)
        {
            switch (elementFormat)
            {
                case VertexElementFormat.Single:
                    return ColorPointerType.Float;

                case VertexElementFormat.Vector2:
                    return ColorPointerType.Float;

                case VertexElementFormat.Vector3:
                    return ColorPointerType.Float;

                case VertexElementFormat.Vector4:
                    return ColorPointerType.Float;

                case VertexElementFormat.Color:
                    //return ColorPointerType.UnsignedByte;
                    return ColorPointerType.UnsignedByte;

                case VertexElementFormat.Byte4:
                    return ColorPointerType.UnsignedByte;

                case VertexElementFormat.Short2:
                    return ColorPointerType.Short;

                case VertexElementFormat.Short4:
                    return ColorPointerType.Short;

                case VertexElementFormat.NormalizedShort2:
                    return ColorPointerType.UnsignedShort;

                case VertexElementFormat.NormalizedShort4:
                    return ColorPointerType.UnsignedShort;
				
#if MONOMAC
                case VertexElementFormat.HalfVector2:
                    return ColorPointerType.HalfFloat;

                case VertexElementFormat.HalfVector4:
                    return ColorPointerType.HalfFloat;
#endif
			}

            throw new NotImplementedException();
        }

       public static NormalPointerType OpenGLNormalPointerType(this VertexElementFormat elementFormat)
        {
            switch (elementFormat)
            {
                case VertexElementFormat.Single:
                    return NormalPointerType.Float;

                case VertexElementFormat.Vector2:
                    return NormalPointerType.Float;

                case VertexElementFormat.Vector3:
                    return NormalPointerType.Float;

                case VertexElementFormat.Vector4:
                    return NormalPointerType.Float;

                case VertexElementFormat.Color:
                    return NormalPointerType.Byte;

                case VertexElementFormat.Byte4:
                    return NormalPointerType.Byte;

                case VertexElementFormat.Short2:
                    return NormalPointerType.Short;

                case VertexElementFormat.Short4:
                    return NormalPointerType.Short;

                case VertexElementFormat.NormalizedShort2:
                    return NormalPointerType.Short;

                case VertexElementFormat.NormalizedShort4:
                    return NormalPointerType.Short;
				
#if MONOMAC
                case VertexElementFormat.HalfVector2:
                    return NormalPointerType.HalfFloat;

                case VertexElementFormat.HalfVector4:
                    return NormalPointerType.HalfFloat;
#endif
			}

            throw new NotImplementedException();
        }

       public static TexCoordPointerType OpenGLTexCoordPointerType(this VertexElementFormat elementFormat)
        {
            switch (elementFormat)
            {
                case VertexElementFormat.Single:
                    return TexCoordPointerType.Float;

                case VertexElementFormat.Vector2:
                    return TexCoordPointerType.Float;

                case VertexElementFormat.Vector3:
                    return TexCoordPointerType.Float;

                case VertexElementFormat.Vector4:
                    return TexCoordPointerType.Float;

                case VertexElementFormat.Color:
                    return TexCoordPointerType.Float;

                case VertexElementFormat.Byte4:
                    return TexCoordPointerType.Float;

                case VertexElementFormat.Short2:
                    return TexCoordPointerType.Short;

                case VertexElementFormat.Short4:
                    return TexCoordPointerType.Short;

                case VertexElementFormat.NormalizedShort2:
                    return TexCoordPointerType.Short;

                case VertexElementFormat.NormalizedShort4:
                    return TexCoordPointerType.Short;
				
#if MONOMAC
                case VertexElementFormat.HalfVector2:
                    return TexCoordPointerType.HalfFloat;

                case VertexElementFormat.HalfVector4:
                    return TexCoordPointerType.HalfFloat;
#endif
			}

            throw new NotImplementedException();
        }

        public static int Size(this SurfaceFormat surfaceFormat)
        {
            switch (surfaceFormat)
            {
                case SurfaceFormat.Color:
                    return 0;
                case SurfaceFormat.Dxt3:
                    return 4;
                case SurfaceFormat.Bgra4444:
                    return 2;
                case SurfaceFormat.Bgra5551:
                    return 2;
                case SurfaceFormat.Alpha8:
                    return 1;
                default:
                    throw new NotImplementedException();
            }
        }
		
        public static int GetTypeSize(this VertexElementFormat elementFormat)
        {
            switch (elementFormat)
            {
                case VertexElementFormat.Single:
                    return 4;

                case VertexElementFormat.Vector2:
                    return 8;

                case VertexElementFormat.Vector3:
                    return 12;

                case VertexElementFormat.Vector4:
                    return 0x10;

                case VertexElementFormat.Color:
                    return 4;

                case VertexElementFormat.Byte4:
                    return 4;

                case VertexElementFormat.Short2:
                    return 4;

                case VertexElementFormat.Short4:
                    return 8;

                case VertexElementFormat.NormalizedShort2:
                    return 4;

                case VertexElementFormat.NormalizedShort4:
                    return 8;

                case VertexElementFormat.HalfVector2:
                    return 4;

                case VertexElementFormat.HalfVector4:
                    return 8;
            }
            return 0;
        }
		
		public static BlendEquationMode GetBlendEquationMode (this BlendFunction function)
		{
			switch (function) {
#if ES11 && IPHONE
			case BlendFunction.Add:
				return BlendEquationMode.FuncAddOes;
			case BlendFunction.Max:
				return BlendEquationMode.MaxExt;
			case BlendFunction.Min:
				return BlendEquationMode.MinExt;
			case BlendFunction.ReverseSubtract:
				return BlendEquationMode.FuncReverseSubtractOes;
			case BlendFunction.Subtract:
				return BlendEquationMode.FuncSubtractOes;

#else
			case BlendFunction.Add:
				return BlendEquationMode.FuncAdd;
 #if IPHONE
			case BlendFunction.Max:
				return BlendEquationMode.MaxExt;
			case BlendFunction.Min:
				return BlendEquationMode.MinExt;
 #elif MONOMAC
			case BlendFunction.Max:
				return BlendEquationMode.Max;
			case BlendFunction.Min:
				return BlendEquationMode.Min;
 #endif
			case BlendFunction.ReverseSubtract:
				return BlendEquationMode.FuncReverseSubtract;
			case BlendFunction.Subtract:
				return BlendEquationMode.FuncSubtract;
#endif
			default:
                throw new NotImplementedException();
			}
		}

		public static BlendingFactorSrc GetBlendFactorSrc (this Blend blend)
		{
			switch (blend) {
			case Blend.DestinationAlpha:
				return BlendingFactorSrc.DstAlpha;
			case Blend.DestinationColor:
				return BlendingFactorSrc.DstColor;
			case Blend.InverseDestinationAlpha:
				return BlendingFactorSrc.OneMinusDstAlpha;
			case Blend.InverseDestinationColor:
				return BlendingFactorSrc.OneMinusDstColor;
			case Blend.InverseSourceAlpha:
				return BlendingFactorSrc.OneMinusSrcAlpha;
			case Blend.InverseSourceColor:
<<<<<<< HEAD
#if MONOMAC
				return BlendingFactorSrc.OneMinusSrc1Color;
#elif IPHONE || ANDROID
				return BlendingFactorSrc.OneMinusSrcColor;
=======
#if MONOMAC || WINDOWS
				return (BlendingFactorSrc)All.OneMinusSrcColor;
>>>>>>> ecdb3d6b
#else
				return BlendingFactorSrc.OneMinusSrcColor;
#endif
			case Blend.One:
				return BlendingFactorSrc.One;
			case Blend.SourceAlpha:
				return BlendingFactorSrc.SrcAlpha;
			case Blend.SourceAlphaSaturation:
				return BlendingFactorSrc.SrcAlphaSaturate;
			case Blend.SourceColor:
<<<<<<< HEAD
#if MONOMAC
				return BlendingFactorSrc.Src1Color;
#elif IPHONE || ANDROID
				return BlendingFactorSrc.SrcColor;
=======
#if MONOMAC || WINDOWS
				return (BlendingFactorSrc)All.SrcColor;
>>>>>>> ecdb3d6b
#else
				return BlendingFactorSrc.SrcColor;
#endif
			case Blend.Zero:
				return BlendingFactorSrc.Zero;
			default:
				return BlendingFactorSrc.One;
			}

		}

		public static BlendingFactorDest GetBlendFactorDest (this Blend blend)
		{
			switch (blend) {
			case Blend.DestinationAlpha:
				return BlendingFactorDest.DstAlpha;
//			case Blend.DestinationColor:
//				return BlendingFactorDest.DstColor;
			case Blend.InverseDestinationAlpha:
				return BlendingFactorDest.OneMinusDstAlpha;
//			case Blend.InverseDestinationColor:
//				return BlendingFactorDest.OneMinusDstColor;
			case Blend.InverseSourceAlpha:
				return BlendingFactorDest.OneMinusSrcAlpha;
			case Blend.InverseSourceColor:
<<<<<<< HEAD
#if MONOMAC
				return BlendingFactorDest.OneMinusSrc1Color;
#elif IPHONE || ANDROID
				return BlendingFactorDest.OneMinusSrcColor;
=======
#if MONOMAC || WINDOWS
				return (BlendingFactorDest)All.OneMinusSrcColor;
>>>>>>> ecdb3d6b
#else
				return BlendingFactorDest.OneMinusSrcColor;
#endif
			case Blend.One:
				return BlendingFactorDest.One;
			case Blend.SourceAlpha:
				return BlendingFactorDest.SrcAlpha;
//			case Blend.SourceAlphaSaturation:
//				return BlendingFactorDest.SrcAlphaSaturate;
			case Blend.SourceColor:
<<<<<<< HEAD
#if MONOMAC
				return BlendingFactorDest.Src1Color;
#elif IPHONE || ANDROID
				return BlendingFactorDest.SrcColor;
=======
#if MONOMAC || WINDOWS
				return (BlendingFactorDest)All.SrcColor;
>>>>>>> ecdb3d6b
#else
				return BlendingFactorDest.SrcColor;
#endif
			case Blend.Zero:
				return BlendingFactorDest.Zero;
			default:
				return BlendingFactorDest.One;
			}

		}
		
		
		internal static void GetGLFormat(this SurfaceFormat format,
		                                 out PixelInternalFormat glInternalFormat,
		                                 out PixelFormat glFormat,
		                                 out PixelType glType)
		{
			glInternalFormat = PixelInternalFormat.Rgba;
			glFormat = PixelFormat.Rgba;
			glType = PixelType.UnsignedByte;
			
			switch (format)
			{
			case SurfaceFormat.Color:
				glInternalFormat = PixelInternalFormat.Rgba;
				glFormat = PixelFormat.Rgba;
				glType = PixelType.UnsignedByte;
				break;
			case SurfaceFormat.Bgr565 : 
				glInternalFormat = PixelInternalFormat.Rgb;
				glFormat = PixelFormat.Rgb;
				glType = PixelType.UnsignedShort565;
				break;
			case SurfaceFormat.Bgra4444 : 
				glInternalFormat = PixelInternalFormat.Rgba;
				glFormat = PixelFormat.Rgba;
				glType = PixelType.UnsignedShort4444;
				break;
			case SurfaceFormat.Bgra5551 : 
				glInternalFormat = PixelInternalFormat.Rgba;
				glFormat = PixelFormat.Rgba;
				glType = PixelType.UnsignedShort5551;
				break;
			case SurfaceFormat.Alpha8 : 
				glInternalFormat = PixelInternalFormat.Luminance;
				glFormat = PixelFormat.Luminance;
				glType = PixelType.UnsignedByte;
				break;
#if !IPHONE && !ANDROID
			case SurfaceFormat.Dxt1:
				glInternalFormat = PixelInternalFormat.CompressedRgbaS3tcDxt1Ext;
				glFormat = (PixelFormat)All.CompressedTextureFormats;
				break;
			case SurfaceFormat.Dxt3:
				glInternalFormat = PixelInternalFormat.CompressedRgbaS3tcDxt3Ext;
				glFormat = (PixelFormat)All.CompressedTextureFormats;
				break;
			case SurfaceFormat.Dxt5:
				glInternalFormat = PixelInternalFormat.CompressedRgbaS3tcDxt5Ext;
				glFormat = (PixelFormat)All.CompressedTextureFormats;
				break;
#endif
				
#if IPHONE || ANDROID
			case SurfaceFormat.RgbPvrtc2Bpp:
				glInternalFormat = PixelInternalFormat.CompressedRgbPvrtc2Bppv1Img;
				glFormat = (PixelFormat)All.CompressedTextureFormats;
				break;
			case SurfaceFormat.RgbPvrtc4Bpp:
				glInternalFormat = PixelInternalFormat.CompressedRgbPvrtc4Bppv1Img;
				glFormat = (PixelFormat)All.CompressedTextureFormats;
				break;
			case SurfaceFormat.RgbaPvrtc2Bpp:
				glInternalFormat = PixelInternalFormat.CompressedRgbaPvrtc2Bppv1Img;
				glFormat = (PixelFormat)All.CompressedTextureFormats;
				break;
			case SurfaceFormat.RgbaPvrtc4Bpp:
				glInternalFormat = PixelInternalFormat.CompressedRgbaPvrtc4Bppv1Img;
				glFormat = (PixelFormat)All.CompressedTextureFormats;
				break;
#endif
			default:
				throw new NotSupportedException();
			}
		}

    }
}
<|MERGE_RESOLUTION|>--- conflicted
+++ resolved
@@ -1,615 +1,587 @@
-﻿using System;
-using System.Collections.Generic;
-using System.Linq;
-using System.Text;
-
-#if MONOMAC
-using MonoMac.OpenGL;
-#elif WINDOWS
-using OpenTK.Graphics.OpenGL;
-#else
- #if ES11
-using OpenTK.Graphics.ES11;
-  #if IPHONE
-using BlendEquationMode = OpenTK.Graphics.ES11.All;
-using BlendingFactorSrc = OpenTK.Graphics.ES11.All;
-using BlendingFactorDest = OpenTK.Graphics.ES11.All;
-using VertexAttribPointerType = OpenTK.Graphics.ES11.All;
-  #endif
-using VertexPointerType = OpenTK.Graphics.ES11.All;
-using ColorPointerType = OpenTK.Graphics.ES11.All;
-using NormalPointerType = OpenTK.Graphics.ES11.All;
-using TexCoordPointerType = OpenTK.Graphics.ES11.All;
-
- #else
-using OpenTK.Graphics.ES20;
-  #if IPHONE || ANDROID
-using BlendEquationMode = OpenTK.Graphics.ES20.All;
-using BlendingFactorSrc = OpenTK.Graphics.ES20.All;
-using BlendingFactorDest = OpenTK.Graphics.ES20.All;
-using VertexAttribPointerType = OpenTK.Graphics.ES20.All;
-using PixelInternalFormat = OpenTK.Graphics.ES20.All;
-using PixelType = OpenTK.Graphics.ES20.All;
-using PixelFormat = OpenTK.Graphics.ES20.All;
-  #endif
-using VertexPointerType = OpenTK.Graphics.ES20.All;
-using ColorPointerType = OpenTK.Graphics.ES20.All;
-using NormalPointerType = OpenTK.Graphics.ES20.All;
-using TexCoordPointerType = OpenTK.Graphics.ES20.All;
- #endif
-
-#endif
-
-namespace Microsoft.Xna.Framework.Graphics
-{
-    public static class GraphicsExtensions
-    {
-        public static All OpenGL11(CullMode cull)
-        {
-            switch (cull)
-            {
-                case CullMode.CullClockwiseFace:
-                    return All.Cw;
-                case CullMode.CullCounterClockwiseFace:
-                    return All.Ccw;
-                default:
-                    throw new NotImplementedException();
-            }
-        }
-
-        public static int OpenGLNumberOfElements(this VertexElementFormat elementFormat)
-        {
-            switch (elementFormat)
-            {
-                case VertexElementFormat.Single:
-                    return 1;
-
-                case VertexElementFormat.Vector2:
-                    return 2;
-
-                case VertexElementFormat.Vector3:
-                    return 3;
-
-                case VertexElementFormat.Vector4:
-                    return 4;
-
-                case VertexElementFormat.Color:
-                    return 4;
-
-                case VertexElementFormat.Byte4:
-                    return 4;
-
-                case VertexElementFormat.Short2:
-                    return 2;
-
-                case VertexElementFormat.Short4:
-                    return 2;
-
-                case VertexElementFormat.NormalizedShort2:
-                    return 2;
-
-                case VertexElementFormat.NormalizedShort4:
-                    return 4;
-
-                case VertexElementFormat.HalfVector2:
-                    return 2;
-
-                case VertexElementFormat.HalfVector4:
-                    return 4;
-            }
-
-            throw new NotImplementedException();
-        }
-
-        public static VertexPointerType OpenGLVertexPointerType(this VertexElementFormat elementFormat)
-        {
-            switch (elementFormat)
-            {
-                case VertexElementFormat.Single:
-                    return VertexPointerType.Float;
-
-                case VertexElementFormat.Vector2:
-                    return VertexPointerType.Float;
-
-                case VertexElementFormat.Vector3:
-                    return VertexPointerType.Float;
-
-                case VertexElementFormat.Vector4:
-                    return VertexPointerType.Float;
-
-                case VertexElementFormat.Color:
-                    return VertexPointerType.Short;
-
-                case VertexElementFormat.Byte4:
-                    return VertexPointerType.Short;
-
-                case VertexElementFormat.Short2:
-                    return VertexPointerType.Short;
-
-                case VertexElementFormat.Short4:
-                    return VertexPointerType.Short;
-
-                case VertexElementFormat.NormalizedShort2:
-                    return VertexPointerType.Short;
-
-                case VertexElementFormat.NormalizedShort4:
-                    return VertexPointerType.Short;
-
-                case VertexElementFormat.HalfVector2:
-                    return VertexPointerType.Float;
-
-                case VertexElementFormat.HalfVector4:
-                    return VertexPointerType.Float;
-            }
-
-            throw new NotImplementedException();
-        }
-
-		public static VertexAttribPointerType OpenGLVertexAttribPointerType(this VertexElementFormat elementFormat)
-        {
-            switch (elementFormat)
-            {
-                case VertexElementFormat.Single:
-                    return VertexAttribPointerType.Float;
-
-                case VertexElementFormat.Vector2:
-                    return VertexAttribPointerType.Float;
-
-                case VertexElementFormat.Vector3:
-                    return VertexAttribPointerType.Float;
-
-                case VertexElementFormat.Vector4:
-                    return VertexAttribPointerType.Float;
-
-                case VertexElementFormat.Color:
-					return VertexAttribPointerType.UnsignedByte;
-
-                case VertexElementFormat.Byte4:
-					return VertexAttribPointerType.UnsignedByte;
-
-                case VertexElementFormat.Short2:
-                    return VertexAttribPointerType.Short;
-
-                case VertexElementFormat.Short4:
-                    return VertexAttribPointerType.Short;
-
-                case VertexElementFormat.NormalizedShort2:
-                    return VertexAttribPointerType.UnsignedShort;
-
-                case VertexElementFormat.NormalizedShort4:
-                    return VertexAttribPointerType.UnsignedShort;
-#if MONOMAC
-                case VertexElementFormat.HalfVector2:
-                    return VertexAttribPointerType.HalfFloat;
-
-                case VertexElementFormat.HalfVector4:
-                    return VertexAttribPointerType.HalfFloat;
-#endif
-            }
-
-            throw new NotImplementedException();
-        }
-
-        public static ColorPointerType OpenGLColorPointerType(this VertexElementFormat elementFormat)
-        {
-            switch (elementFormat)
-            {
-                case VertexElementFormat.Single:
-                    return ColorPointerType.Float;
-
-                case VertexElementFormat.Vector2:
-                    return ColorPointerType.Float;
-
-                case VertexElementFormat.Vector3:
-                    return ColorPointerType.Float;
-
-                case VertexElementFormat.Vector4:
-                    return ColorPointerType.Float;
-
-                case VertexElementFormat.Color:
-                    //return ColorPointerType.UnsignedByte;
-                    return ColorPointerType.UnsignedByte;
-
-                case VertexElementFormat.Byte4:
-                    return ColorPointerType.UnsignedByte;
-
-                case VertexElementFormat.Short2:
-                    return ColorPointerType.Short;
-
-                case VertexElementFormat.Short4:
-                    return ColorPointerType.Short;
-
-                case VertexElementFormat.NormalizedShort2:
-                    return ColorPointerType.UnsignedShort;
-
-                case VertexElementFormat.NormalizedShort4:
-                    return ColorPointerType.UnsignedShort;
-				
-#if MONOMAC
-                case VertexElementFormat.HalfVector2:
-                    return ColorPointerType.HalfFloat;
-
-                case VertexElementFormat.HalfVector4:
-                    return ColorPointerType.HalfFloat;
-#endif
-			}
-
-            throw new NotImplementedException();
-        }
-
-       public static NormalPointerType OpenGLNormalPointerType(this VertexElementFormat elementFormat)
-        {
-            switch (elementFormat)
-            {
-                case VertexElementFormat.Single:
-                    return NormalPointerType.Float;
-
-                case VertexElementFormat.Vector2:
-                    return NormalPointerType.Float;
-
-                case VertexElementFormat.Vector3:
-                    return NormalPointerType.Float;
-
-                case VertexElementFormat.Vector4:
-                    return NormalPointerType.Float;
-
-                case VertexElementFormat.Color:
-                    return NormalPointerType.Byte;
-
-                case VertexElementFormat.Byte4:
-                    return NormalPointerType.Byte;
-
-                case VertexElementFormat.Short2:
-                    return NormalPointerType.Short;
-
-                case VertexElementFormat.Short4:
-                    return NormalPointerType.Short;
-
-                case VertexElementFormat.NormalizedShort2:
-                    return NormalPointerType.Short;
-
-                case VertexElementFormat.NormalizedShort4:
-                    return NormalPointerType.Short;
-				
-#if MONOMAC
-                case VertexElementFormat.HalfVector2:
-                    return NormalPointerType.HalfFloat;
-
-                case VertexElementFormat.HalfVector4:
-                    return NormalPointerType.HalfFloat;
-#endif
-			}
-
-            throw new NotImplementedException();
-        }
-
-       public static TexCoordPointerType OpenGLTexCoordPointerType(this VertexElementFormat elementFormat)
-        {
-            switch (elementFormat)
-            {
-                case VertexElementFormat.Single:
-                    return TexCoordPointerType.Float;
-
-                case VertexElementFormat.Vector2:
-                    return TexCoordPointerType.Float;
-
-                case VertexElementFormat.Vector3:
-                    return TexCoordPointerType.Float;
-
-                case VertexElementFormat.Vector4:
-                    return TexCoordPointerType.Float;
-
-                case VertexElementFormat.Color:
-                    return TexCoordPointerType.Float;
-
-                case VertexElementFormat.Byte4:
-                    return TexCoordPointerType.Float;
-
-                case VertexElementFormat.Short2:
-                    return TexCoordPointerType.Short;
-
-                case VertexElementFormat.Short4:
-                    return TexCoordPointerType.Short;
-
-                case VertexElementFormat.NormalizedShort2:
-                    return TexCoordPointerType.Short;
-
-                case VertexElementFormat.NormalizedShort4:
-                    return TexCoordPointerType.Short;
-				
-#if MONOMAC
-                case VertexElementFormat.HalfVector2:
-                    return TexCoordPointerType.HalfFloat;
-
-                case VertexElementFormat.HalfVector4:
-                    return TexCoordPointerType.HalfFloat;
-#endif
-			}
-
-            throw new NotImplementedException();
-        }
-
-        public static int Size(this SurfaceFormat surfaceFormat)
-        {
-            switch (surfaceFormat)
-            {
-                case SurfaceFormat.Color:
-                    return 0;
-                case SurfaceFormat.Dxt3:
-                    return 4;
-                case SurfaceFormat.Bgra4444:
-                    return 2;
-                case SurfaceFormat.Bgra5551:
-                    return 2;
-                case SurfaceFormat.Alpha8:
-                    return 1;
-                default:
-                    throw new NotImplementedException();
-            }
-        }
-		
-        public static int GetTypeSize(this VertexElementFormat elementFormat)
-        {
-            switch (elementFormat)
-            {
-                case VertexElementFormat.Single:
-                    return 4;
-
-                case VertexElementFormat.Vector2:
-                    return 8;
-
-                case VertexElementFormat.Vector3:
-                    return 12;
-
-                case VertexElementFormat.Vector4:
-                    return 0x10;
-
-                case VertexElementFormat.Color:
-                    return 4;
-
-                case VertexElementFormat.Byte4:
-                    return 4;
-
-                case VertexElementFormat.Short2:
-                    return 4;
-
-                case VertexElementFormat.Short4:
-                    return 8;
-
-                case VertexElementFormat.NormalizedShort2:
-                    return 4;
-
-                case VertexElementFormat.NormalizedShort4:
-                    return 8;
-
-                case VertexElementFormat.HalfVector2:
-                    return 4;
-
-                case VertexElementFormat.HalfVector4:
-                    return 8;
-            }
-            return 0;
-        }
-		
-		public static BlendEquationMode GetBlendEquationMode (this BlendFunction function)
-		{
-			switch (function) {
-#if ES11 && IPHONE
-			case BlendFunction.Add:
-				return BlendEquationMode.FuncAddOes;
-			case BlendFunction.Max:
-				return BlendEquationMode.MaxExt;
-			case BlendFunction.Min:
-				return BlendEquationMode.MinExt;
-			case BlendFunction.ReverseSubtract:
-				return BlendEquationMode.FuncReverseSubtractOes;
-			case BlendFunction.Subtract:
-				return BlendEquationMode.FuncSubtractOes;
-
-#else
-			case BlendFunction.Add:
-				return BlendEquationMode.FuncAdd;
- #if IPHONE
-			case BlendFunction.Max:
-				return BlendEquationMode.MaxExt;
-			case BlendFunction.Min:
-				return BlendEquationMode.MinExt;
- #elif MONOMAC
-			case BlendFunction.Max:
-				return BlendEquationMode.Max;
-			case BlendFunction.Min:
-				return BlendEquationMode.Min;
- #endif
-			case BlendFunction.ReverseSubtract:
-				return BlendEquationMode.FuncReverseSubtract;
-			case BlendFunction.Subtract:
-				return BlendEquationMode.FuncSubtract;
-#endif
-			default:
-                throw new NotImplementedException();
-			}
-		}
-
-		public static BlendingFactorSrc GetBlendFactorSrc (this Blend blend)
-		{
-			switch (blend) {
-			case Blend.DestinationAlpha:
-				return BlendingFactorSrc.DstAlpha;
-			case Blend.DestinationColor:
-				return BlendingFactorSrc.DstColor;
-			case Blend.InverseDestinationAlpha:
-				return BlendingFactorSrc.OneMinusDstAlpha;
-			case Blend.InverseDestinationColor:
-				return BlendingFactorSrc.OneMinusDstColor;
-			case Blend.InverseSourceAlpha:
-				return BlendingFactorSrc.OneMinusSrcAlpha;
-			case Blend.InverseSourceColor:
-<<<<<<< HEAD
-#if MONOMAC
-				return BlendingFactorSrc.OneMinusSrc1Color;
-#elif IPHONE || ANDROID
-				return BlendingFactorSrc.OneMinusSrcColor;
-=======
-#if MONOMAC || WINDOWS
-				return (BlendingFactorSrc)All.OneMinusSrcColor;
->>>>>>> ecdb3d6b
-#else
-				return BlendingFactorSrc.OneMinusSrcColor;
-#endif
-			case Blend.One:
-				return BlendingFactorSrc.One;
-			case Blend.SourceAlpha:
-				return BlendingFactorSrc.SrcAlpha;
-			case Blend.SourceAlphaSaturation:
-				return BlendingFactorSrc.SrcAlphaSaturate;
-			case Blend.SourceColor:
-<<<<<<< HEAD
-#if MONOMAC
-				return BlendingFactorSrc.Src1Color;
-#elif IPHONE || ANDROID
-				return BlendingFactorSrc.SrcColor;
-=======
-#if MONOMAC || WINDOWS
-				return (BlendingFactorSrc)All.SrcColor;
->>>>>>> ecdb3d6b
-#else
-				return BlendingFactorSrc.SrcColor;
-#endif
-			case Blend.Zero:
-				return BlendingFactorSrc.Zero;
-			default:
-				return BlendingFactorSrc.One;
-			}
-
-		}
-
-		public static BlendingFactorDest GetBlendFactorDest (this Blend blend)
-		{
-			switch (blend) {
-			case Blend.DestinationAlpha:
-				return BlendingFactorDest.DstAlpha;
-//			case Blend.DestinationColor:
-//				return BlendingFactorDest.DstColor;
-			case Blend.InverseDestinationAlpha:
-				return BlendingFactorDest.OneMinusDstAlpha;
-//			case Blend.InverseDestinationColor:
-//				return BlendingFactorDest.OneMinusDstColor;
-			case Blend.InverseSourceAlpha:
-				return BlendingFactorDest.OneMinusSrcAlpha;
-			case Blend.InverseSourceColor:
-<<<<<<< HEAD
-#if MONOMAC
-				return BlendingFactorDest.OneMinusSrc1Color;
-#elif IPHONE || ANDROID
-				return BlendingFactorDest.OneMinusSrcColor;
-=======
-#if MONOMAC || WINDOWS
-				return (BlendingFactorDest)All.OneMinusSrcColor;
->>>>>>> ecdb3d6b
-#else
-				return BlendingFactorDest.OneMinusSrcColor;
-#endif
-			case Blend.One:
-				return BlendingFactorDest.One;
-			case Blend.SourceAlpha:
-				return BlendingFactorDest.SrcAlpha;
-//			case Blend.SourceAlphaSaturation:
-//				return BlendingFactorDest.SrcAlphaSaturate;
-			case Blend.SourceColor:
-<<<<<<< HEAD
-#if MONOMAC
-				return BlendingFactorDest.Src1Color;
-#elif IPHONE || ANDROID
-				return BlendingFactorDest.SrcColor;
-=======
-#if MONOMAC || WINDOWS
-				return (BlendingFactorDest)All.SrcColor;
->>>>>>> ecdb3d6b
-#else
-				return BlendingFactorDest.SrcColor;
-#endif
-			case Blend.Zero:
-				return BlendingFactorDest.Zero;
-			default:
-				return BlendingFactorDest.One;
-			}
-
-		}
-		
-		
-		internal static void GetGLFormat(this SurfaceFormat format,
-		                                 out PixelInternalFormat glInternalFormat,
-		                                 out PixelFormat glFormat,
-		                                 out PixelType glType)
-		{
-			glInternalFormat = PixelInternalFormat.Rgba;
-			glFormat = PixelFormat.Rgba;
-			glType = PixelType.UnsignedByte;
-			
-			switch (format)
-			{
-			case SurfaceFormat.Color:
-				glInternalFormat = PixelInternalFormat.Rgba;
-				glFormat = PixelFormat.Rgba;
-				glType = PixelType.UnsignedByte;
-				break;
-			case SurfaceFormat.Bgr565 : 
-				glInternalFormat = PixelInternalFormat.Rgb;
-				glFormat = PixelFormat.Rgb;
-				glType = PixelType.UnsignedShort565;
-				break;
-			case SurfaceFormat.Bgra4444 : 
-				glInternalFormat = PixelInternalFormat.Rgba;
-				glFormat = PixelFormat.Rgba;
-				glType = PixelType.UnsignedShort4444;
-				break;
-			case SurfaceFormat.Bgra5551 : 
-				glInternalFormat = PixelInternalFormat.Rgba;
-				glFormat = PixelFormat.Rgba;
-				glType = PixelType.UnsignedShort5551;
-				break;
-			case SurfaceFormat.Alpha8 : 
-				glInternalFormat = PixelInternalFormat.Luminance;
-				glFormat = PixelFormat.Luminance;
-				glType = PixelType.UnsignedByte;
-				break;
-#if !IPHONE && !ANDROID
-			case SurfaceFormat.Dxt1:
-				glInternalFormat = PixelInternalFormat.CompressedRgbaS3tcDxt1Ext;
-				glFormat = (PixelFormat)All.CompressedTextureFormats;
-				break;
-			case SurfaceFormat.Dxt3:
-				glInternalFormat = PixelInternalFormat.CompressedRgbaS3tcDxt3Ext;
-				glFormat = (PixelFormat)All.CompressedTextureFormats;
-				break;
-			case SurfaceFormat.Dxt5:
-				glInternalFormat = PixelInternalFormat.CompressedRgbaS3tcDxt5Ext;
-				glFormat = (PixelFormat)All.CompressedTextureFormats;
-				break;
-#endif
-				
-#if IPHONE || ANDROID
-			case SurfaceFormat.RgbPvrtc2Bpp:
-				glInternalFormat = PixelInternalFormat.CompressedRgbPvrtc2Bppv1Img;
-				glFormat = (PixelFormat)All.CompressedTextureFormats;
-				break;
-			case SurfaceFormat.RgbPvrtc4Bpp:
-				glInternalFormat = PixelInternalFormat.CompressedRgbPvrtc4Bppv1Img;
-				glFormat = (PixelFormat)All.CompressedTextureFormats;
-				break;
-			case SurfaceFormat.RgbaPvrtc2Bpp:
-				glInternalFormat = PixelInternalFormat.CompressedRgbaPvrtc2Bppv1Img;
-				glFormat = (PixelFormat)All.CompressedTextureFormats;
-				break;
-			case SurfaceFormat.RgbaPvrtc4Bpp:
-				glInternalFormat = PixelInternalFormat.CompressedRgbaPvrtc4Bppv1Img;
-				glFormat = (PixelFormat)All.CompressedTextureFormats;
-				break;
-#endif
-			default:
-				throw new NotSupportedException();
-			}
-		}
-
-    }
-}
+﻿using System;
+using System.Collections.Generic;
+using System.Linq;
+using System.Text;
+
+#if MONOMAC
+using MonoMac.OpenGL;
+#elif WINDOWS
+using OpenTK.Graphics.OpenGL;
+#else
+ #if ES11
+using OpenTK.Graphics.ES11;
+  #if IPHONE
+using BlendEquationMode = OpenTK.Graphics.ES11.All;
+using BlendingFactorSrc = OpenTK.Graphics.ES11.All;
+using BlendingFactorDest = OpenTK.Graphics.ES11.All;
+using VertexAttribPointerType = OpenTK.Graphics.ES11.All;
+  #endif
+using VertexPointerType = OpenTK.Graphics.ES11.All;
+using ColorPointerType = OpenTK.Graphics.ES11.All;
+using NormalPointerType = OpenTK.Graphics.ES11.All;
+using TexCoordPointerType = OpenTK.Graphics.ES11.All;
+
+ #else
+using OpenTK.Graphics.ES20;
+  #if IPHONE || ANDROID
+using BlendEquationMode = OpenTK.Graphics.ES20.All;
+using BlendingFactorSrc = OpenTK.Graphics.ES20.All;
+using BlendingFactorDest = OpenTK.Graphics.ES20.All;
+using VertexAttribPointerType = OpenTK.Graphics.ES20.All;
+using PixelInternalFormat = OpenTK.Graphics.ES20.All;
+using PixelType = OpenTK.Graphics.ES20.All;
+using PixelFormat = OpenTK.Graphics.ES20.All;
+  #endif
+using VertexPointerType = OpenTK.Graphics.ES20.All;
+using ColorPointerType = OpenTK.Graphics.ES20.All;
+using NormalPointerType = OpenTK.Graphics.ES20.All;
+using TexCoordPointerType = OpenTK.Graphics.ES20.All;
+ #endif
+
+#endif
+
+namespace Microsoft.Xna.Framework.Graphics
+{
+    public static class GraphicsExtensions
+    {
+        public static All OpenGL11(CullMode cull)
+        {
+            switch (cull)
+            {
+                case CullMode.CullClockwiseFace:
+                    return All.Cw;
+                case CullMode.CullCounterClockwiseFace:
+                    return All.Ccw;
+                default:
+                    throw new NotImplementedException();
+            }
+        }
+
+        public static int OpenGLNumberOfElements(this VertexElementFormat elementFormat)
+        {
+            switch (elementFormat)
+            {
+                case VertexElementFormat.Single:
+                    return 1;
+
+                case VertexElementFormat.Vector2:
+                    return 2;
+
+                case VertexElementFormat.Vector3:
+                    return 3;
+
+                case VertexElementFormat.Vector4:
+                    return 4;
+
+                case VertexElementFormat.Color:
+                    return 4;
+
+                case VertexElementFormat.Byte4:
+                    return 4;
+
+                case VertexElementFormat.Short2:
+                    return 2;
+
+                case VertexElementFormat.Short4:
+                    return 2;
+
+                case VertexElementFormat.NormalizedShort2:
+                    return 2;
+
+                case VertexElementFormat.NormalizedShort4:
+                    return 4;
+
+                case VertexElementFormat.HalfVector2:
+                    return 2;
+
+                case VertexElementFormat.HalfVector4:
+                    return 4;
+            }
+
+            throw new NotImplementedException();
+        }
+
+        public static VertexPointerType OpenGLVertexPointerType(this VertexElementFormat elementFormat)
+        {
+            switch (elementFormat)
+            {
+                case VertexElementFormat.Single:
+                    return VertexPointerType.Float;
+
+                case VertexElementFormat.Vector2:
+                    return VertexPointerType.Float;
+
+                case VertexElementFormat.Vector3:
+                    return VertexPointerType.Float;
+
+                case VertexElementFormat.Vector4:
+                    return VertexPointerType.Float;
+
+                case VertexElementFormat.Color:
+                    return VertexPointerType.Short;
+
+                case VertexElementFormat.Byte4:
+                    return VertexPointerType.Short;
+
+                case VertexElementFormat.Short2:
+                    return VertexPointerType.Short;
+
+                case VertexElementFormat.Short4:
+                    return VertexPointerType.Short;
+
+                case VertexElementFormat.NormalizedShort2:
+                    return VertexPointerType.Short;
+
+                case VertexElementFormat.NormalizedShort4:
+                    return VertexPointerType.Short;
+
+                case VertexElementFormat.HalfVector2:
+                    return VertexPointerType.Float;
+
+                case VertexElementFormat.HalfVector4:
+                    return VertexPointerType.Float;
+            }
+
+            throw new NotImplementedException();
+        }
+
+		public static VertexAttribPointerType OpenGLVertexAttribPointerType(this VertexElementFormat elementFormat)
+        {
+            switch (elementFormat)
+            {
+                case VertexElementFormat.Single:
+                    return VertexAttribPointerType.Float;
+
+                case VertexElementFormat.Vector2:
+                    return VertexAttribPointerType.Float;
+
+                case VertexElementFormat.Vector3:
+                    return VertexAttribPointerType.Float;
+
+                case VertexElementFormat.Vector4:
+                    return VertexAttribPointerType.Float;
+
+                case VertexElementFormat.Color:
+					return VertexAttribPointerType.UnsignedByte;
+
+                case VertexElementFormat.Byte4:
+					return VertexAttribPointerType.UnsignedByte;
+
+                case VertexElementFormat.Short2:
+                    return VertexAttribPointerType.Short;
+
+                case VertexElementFormat.Short4:
+                    return VertexAttribPointerType.Short;
+
+                case VertexElementFormat.NormalizedShort2:
+                    return VertexAttribPointerType.UnsignedShort;
+
+                case VertexElementFormat.NormalizedShort4:
+                    return VertexAttribPointerType.UnsignedShort;
+#if MONOMAC
+                case VertexElementFormat.HalfVector2:
+                    return VertexAttribPointerType.HalfFloat;
+
+                case VertexElementFormat.HalfVector4:
+                    return VertexAttribPointerType.HalfFloat;
+#endif
+            }
+
+            throw new NotImplementedException();
+        }
+
+        public static ColorPointerType OpenGLColorPointerType(this VertexElementFormat elementFormat)
+        {
+            switch (elementFormat)
+            {
+                case VertexElementFormat.Single:
+                    return ColorPointerType.Float;
+
+                case VertexElementFormat.Vector2:
+                    return ColorPointerType.Float;
+
+                case VertexElementFormat.Vector3:
+                    return ColorPointerType.Float;
+
+                case VertexElementFormat.Vector4:
+                    return ColorPointerType.Float;
+
+                case VertexElementFormat.Color:
+                    //return ColorPointerType.UnsignedByte;
+                    return ColorPointerType.UnsignedByte;
+
+                case VertexElementFormat.Byte4:
+                    return ColorPointerType.UnsignedByte;
+
+                case VertexElementFormat.Short2:
+                    return ColorPointerType.Short;
+
+                case VertexElementFormat.Short4:
+                    return ColorPointerType.Short;
+
+                case VertexElementFormat.NormalizedShort2:
+                    return ColorPointerType.UnsignedShort;
+
+                case VertexElementFormat.NormalizedShort4:
+                    return ColorPointerType.UnsignedShort;
+				
+#if MONOMAC
+                case VertexElementFormat.HalfVector2:
+                    return ColorPointerType.HalfFloat;
+
+                case VertexElementFormat.HalfVector4:
+                    return ColorPointerType.HalfFloat;
+#endif
+			}
+
+            throw new NotImplementedException();
+        }
+
+       public static NormalPointerType OpenGLNormalPointerType(this VertexElementFormat elementFormat)
+        {
+            switch (elementFormat)
+            {
+                case VertexElementFormat.Single:
+                    return NormalPointerType.Float;
+
+                case VertexElementFormat.Vector2:
+                    return NormalPointerType.Float;
+
+                case VertexElementFormat.Vector3:
+                    return NormalPointerType.Float;
+
+                case VertexElementFormat.Vector4:
+                    return NormalPointerType.Float;
+
+                case VertexElementFormat.Color:
+                    return NormalPointerType.Byte;
+
+                case VertexElementFormat.Byte4:
+                    return NormalPointerType.Byte;
+
+                case VertexElementFormat.Short2:
+                    return NormalPointerType.Short;
+
+                case VertexElementFormat.Short4:
+                    return NormalPointerType.Short;
+
+                case VertexElementFormat.NormalizedShort2:
+                    return NormalPointerType.Short;
+
+                case VertexElementFormat.NormalizedShort4:
+                    return NormalPointerType.Short;
+				
+#if MONOMAC
+                case VertexElementFormat.HalfVector2:
+                    return NormalPointerType.HalfFloat;
+
+                case VertexElementFormat.HalfVector4:
+                    return NormalPointerType.HalfFloat;
+#endif
+			}
+
+            throw new NotImplementedException();
+        }
+
+       public static TexCoordPointerType OpenGLTexCoordPointerType(this VertexElementFormat elementFormat)
+        {
+            switch (elementFormat)
+            {
+                case VertexElementFormat.Single:
+                    return TexCoordPointerType.Float;
+
+                case VertexElementFormat.Vector2:
+                    return TexCoordPointerType.Float;
+
+                case VertexElementFormat.Vector3:
+                    return TexCoordPointerType.Float;
+
+                case VertexElementFormat.Vector4:
+                    return TexCoordPointerType.Float;
+
+                case VertexElementFormat.Color:
+                    return TexCoordPointerType.Float;
+
+                case VertexElementFormat.Byte4:
+                    return TexCoordPointerType.Float;
+
+                case VertexElementFormat.Short2:
+                    return TexCoordPointerType.Short;
+
+                case VertexElementFormat.Short4:
+                    return TexCoordPointerType.Short;
+
+                case VertexElementFormat.NormalizedShort2:
+                    return TexCoordPointerType.Short;
+
+                case VertexElementFormat.NormalizedShort4:
+                    return TexCoordPointerType.Short;
+				
+#if MONOMAC
+                case VertexElementFormat.HalfVector2:
+                    return TexCoordPointerType.HalfFloat;
+
+                case VertexElementFormat.HalfVector4:
+                    return TexCoordPointerType.HalfFloat;
+#endif
+			}
+
+            throw new NotImplementedException();
+        }
+
+        public static int Size(this SurfaceFormat surfaceFormat)
+        {
+            switch (surfaceFormat)
+            {
+                case SurfaceFormat.Color:
+                    return 0;
+                case SurfaceFormat.Dxt3:
+                    return 4;
+                case SurfaceFormat.Bgra4444:
+                    return 2;
+                case SurfaceFormat.Bgra5551:
+                    return 2;
+                case SurfaceFormat.Alpha8:
+                    return 1;
+                default:
+                    throw new NotImplementedException();
+            }
+        }
+		
+        public static int GetTypeSize(this VertexElementFormat elementFormat)
+        {
+            switch (elementFormat)
+            {
+                case VertexElementFormat.Single:
+                    return 4;
+
+                case VertexElementFormat.Vector2:
+                    return 8;
+
+                case VertexElementFormat.Vector3:
+                    return 12;
+
+                case VertexElementFormat.Vector4:
+                    return 0x10;
+
+                case VertexElementFormat.Color:
+                    return 4;
+
+                case VertexElementFormat.Byte4:
+                    return 4;
+
+                case VertexElementFormat.Short2:
+                    return 4;
+
+                case VertexElementFormat.Short4:
+                    return 8;
+
+                case VertexElementFormat.NormalizedShort2:
+                    return 4;
+
+                case VertexElementFormat.NormalizedShort4:
+                    return 8;
+
+                case VertexElementFormat.HalfVector2:
+                    return 4;
+
+                case VertexElementFormat.HalfVector4:
+                    return 8;
+            }
+            return 0;
+        }
+		
+		public static BlendEquationMode GetBlendEquationMode (this BlendFunction function)
+		{
+			switch (function) {
+#if ES11 && IPHONE
+			case BlendFunction.Add:
+				return BlendEquationMode.FuncAddOes;
+			case BlendFunction.Max:
+				return BlendEquationMode.MaxExt;
+			case BlendFunction.Min:
+				return BlendEquationMode.MinExt;
+			case BlendFunction.ReverseSubtract:
+				return BlendEquationMode.FuncReverseSubtractOes;
+			case BlendFunction.Subtract:
+				return BlendEquationMode.FuncSubtractOes;
+
+#else
+			case BlendFunction.Add:
+				return BlendEquationMode.FuncAdd;
+ #if IPHONE
+			case BlendFunction.Max:
+				return BlendEquationMode.MaxExt;
+			case BlendFunction.Min:
+				return BlendEquationMode.MinExt;
+ #elif MONOMAC
+			case BlendFunction.Max:
+				return BlendEquationMode.Max;
+			case BlendFunction.Min:
+				return BlendEquationMode.Min;
+ #endif
+			case BlendFunction.ReverseSubtract:
+				return BlendEquationMode.FuncReverseSubtract;
+			case BlendFunction.Subtract:
+				return BlendEquationMode.FuncSubtract;
+#endif
+			default:
+                throw new NotImplementedException();
+			}
+		}
+
+		public static BlendingFactorSrc GetBlendFactorSrc (this Blend blend)
+		{
+			switch (blend) {
+			case Blend.DestinationAlpha:
+				return BlendingFactorSrc.DstAlpha;
+			case Blend.DestinationColor:
+				return BlendingFactorSrc.DstColor;
+			case Blend.InverseDestinationAlpha:
+				return BlendingFactorSrc.OneMinusDstAlpha;
+			case Blend.InverseDestinationColor:
+				return BlendingFactorSrc.OneMinusDstColor;
+			case Blend.InverseSourceAlpha:
+				return BlendingFactorSrc.OneMinusSrcAlpha;
+			case Blend.InverseSourceColor:
+#if MONOMAC || WINDOWS
+				return (BlendingFactorSrc)All.OneMinusSrcColor;
+#else
+				return BlendingFactorSrc.OneMinusSrcColor;
+#endif
+			case Blend.One:
+				return BlendingFactorSrc.One;
+			case Blend.SourceAlpha:
+				return BlendingFactorSrc.SrcAlpha;
+			case Blend.SourceAlphaSaturation:
+				return BlendingFactorSrc.SrcAlphaSaturate;
+			case Blend.SourceColor:
+#if MONOMAC || WINDOWS
+				return (BlendingFactorSrc)All.SrcColor;
+#else
+				return BlendingFactorSrc.SrcColor;
+#endif
+			case Blend.Zero:
+				return BlendingFactorSrc.Zero;
+			default:
+				return BlendingFactorSrc.One;
+			}
+
+		}
+
+		public static BlendingFactorDest GetBlendFactorDest (this Blend blend)
+		{
+			switch (blend) {
+			case Blend.DestinationAlpha:
+				return BlendingFactorDest.DstAlpha;
+//			case Blend.DestinationColor:
+//				return BlendingFactorDest.DstColor;
+			case Blend.InverseDestinationAlpha:
+				return BlendingFactorDest.OneMinusDstAlpha;
+//			case Blend.InverseDestinationColor:
+//				return BlendingFactorDest.OneMinusDstColor;
+			case Blend.InverseSourceAlpha:
+				return BlendingFactorDest.OneMinusSrcAlpha;
+			case Blend.InverseSourceColor:
+#if MONOMAC || WINDOWS
+				return (BlendingFactorDest)All.OneMinusSrcColor;
+#else
+				return BlendingFactorDest.OneMinusSrcColor;
+#endif
+			case Blend.One:
+				return BlendingFactorDest.One;
+			case Blend.SourceAlpha:
+				return BlendingFactorDest.SrcAlpha;
+//			case Blend.SourceAlphaSaturation:
+//				return BlendingFactorDest.SrcAlphaSaturate;
+			case Blend.SourceColor:
+#if MONOMAC || WINDOWS
+				return (BlendingFactorDest)All.SrcColor;
+#else
+				return BlendingFactorDest.SrcColor;
+#endif
+			case Blend.Zero:
+				return BlendingFactorDest.Zero;
+			default:
+				return BlendingFactorDest.One;
+			}
+
+		}
+		
+		
+		internal static void GetGLFormat(this SurfaceFormat format,
+		                                 out PixelInternalFormat glInternalFormat,
+		                                 out PixelFormat glFormat,
+		                                 out PixelType glType)
+		{
+			glInternalFormat = PixelInternalFormat.Rgba;
+			glFormat = PixelFormat.Rgba;
+			glType = PixelType.UnsignedByte;
+			
+			switch (format)
+			{
+			case SurfaceFormat.Color:
+				glInternalFormat = PixelInternalFormat.Rgba;
+				glFormat = PixelFormat.Rgba;
+				glType = PixelType.UnsignedByte;
+				break;
+			case SurfaceFormat.Bgr565 : 
+				glInternalFormat = PixelInternalFormat.Rgb;
+				glFormat = PixelFormat.Rgb;
+				glType = PixelType.UnsignedShort565;
+				break;
+			case SurfaceFormat.Bgra4444 : 
+				glInternalFormat = PixelInternalFormat.Rgba;
+				glFormat = PixelFormat.Rgba;
+				glType = PixelType.UnsignedShort4444;
+				break;
+			case SurfaceFormat.Bgra5551 : 
+				glInternalFormat = PixelInternalFormat.Rgba;
+				glFormat = PixelFormat.Rgba;
+				glType = PixelType.UnsignedShort5551;
+				break;
+			case SurfaceFormat.Alpha8 : 
+				glInternalFormat = PixelInternalFormat.Luminance;
+				glFormat = PixelFormat.Luminance;
+				glType = PixelType.UnsignedByte;
+				break;
+#if !IPHONE && !ANDROID
+			case SurfaceFormat.Dxt1:
+				glInternalFormat = PixelInternalFormat.CompressedRgbaS3tcDxt1Ext;
+				glFormat = (PixelFormat)All.CompressedTextureFormats;
+				break;
+			case SurfaceFormat.Dxt3:
+				glInternalFormat = PixelInternalFormat.CompressedRgbaS3tcDxt3Ext;
+				glFormat = (PixelFormat)All.CompressedTextureFormats;
+				break;
+			case SurfaceFormat.Dxt5:
+				glInternalFormat = PixelInternalFormat.CompressedRgbaS3tcDxt5Ext;
+				glFormat = (PixelFormat)All.CompressedTextureFormats;
+				break;
+#endif
+				
+#if IPHONE || ANDROID
+			case SurfaceFormat.RgbPvrtc2Bpp:
+				glInternalFormat = PixelInternalFormat.CompressedRgbPvrtc2Bppv1Img;
+				glFormat = (PixelFormat)All.CompressedTextureFormats;
+				break;
+			case SurfaceFormat.RgbPvrtc4Bpp:
+				glInternalFormat = PixelInternalFormat.CompressedRgbPvrtc4Bppv1Img;
+				glFormat = (PixelFormat)All.CompressedTextureFormats;
+				break;
+			case SurfaceFormat.RgbaPvrtc2Bpp:
+				glInternalFormat = PixelInternalFormat.CompressedRgbaPvrtc2Bppv1Img;
+				glFormat = (PixelFormat)All.CompressedTextureFormats;
+				break;
+			case SurfaceFormat.RgbaPvrtc4Bpp:
+				glInternalFormat = PixelInternalFormat.CompressedRgbaPvrtc4Bppv1Img;
+				glFormat = (PixelFormat)All.CompressedTextureFormats;
+				break;
+#endif
+			default:
+				throw new NotSupportedException();
+			}
+		}
+
+    }
+}