--- conflicted
+++ resolved
@@ -105,36 +105,40 @@
 
         #region iOS 8 or newer
 
-<<<<<<< HEAD
-        public override void ViewWillTransitionToSize(SizeF toSize, IUIViewControllerTransitionCoordinator coordinator)
-=======
         bool _orientationChanged;
         UIInterfaceOrientation _prevOrientation;
 
 		public override void ViewWillTransitionToSize(CGSize toSize, IUIViewControllerTransitionCoordinator coordinator)
->>>>>>> 27f96799
         {
 			CGSize oldSize = View.Bounds.Size;
 
             if (oldSize != toSize)
             {
+                _orientationChanged = true;
+
                 // At this point, the new orientation hasn't been set
-                UIInterfaceOrientation prevOrientation = InterfaceOrientation;
-
-                // In iOS 8+ DidRotate is no longer called after a rotation
-                // But we need to notify iOSGamePlatform to update back buffer so we explicitly call it 
-
-                // We do this within the animateAlongside action, which at the point of calling
-                // will have the new InterfaceOrientation set
-                coordinator.AnimateAlongsideTransition((context) =>
-                    {
-                        DidRotate(prevOrientation);
-                    }, (context) => 
-                    {
-                    });
+                _prevOrientation = InterfaceOrientation;
             }
 
             base.ViewWillTransitionToSize(toSize, coordinator);
+        } 
+
+        public override void TraitCollectionDidChange(UITraitCollection previousTraitCollection)
+        {
+            if (previousTraitCollection != null)
+            {
+                base.TraitCollectionDidChange(previousTraitCollection);
+
+                // Not every trait change is related to rotation, so avoid unnecessarily updating
+                if(_orientationChanged)
+                {
+                    // In iOS 8+ DidRotate is no longer called after a rotation
+                    // But we need to notify iOSGamePlatform to update back buffer so we explicitly call it 
+                    DidRotate(_prevOrientation);
+
+                    _orientationChanged = false;
+                }
+            }
         }
 
         #endregion
