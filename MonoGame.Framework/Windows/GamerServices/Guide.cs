--- conflicted
+++ resolved
@@ -245,11 +245,7 @@
             {
                 var uri = new Uri(@"ms-windows-store:PDP?PFN=" + Package.Current.Id.FamilyName);
                 Launcher.LaunchUriAsync(uri).AsTask<bool>().Wait();
-<<<<<<< HEAD
-            });
-=======
             }).AsTask();
->>>>>>> 5129f78d
 #endif
 		}
 
