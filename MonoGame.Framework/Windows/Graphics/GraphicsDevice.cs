﻿#region License
/*
Microsoft Public License (Ms-PL)
MonoGame - Copyright © 2009 The MonoGame Team

All rights reserved.

This license governs use of the accompanying software. If you use the software, you accept this license. If you do not
accept the license, do not use the software.

1. Definitions
The terms "reproduce," "reproduction," "derivative works," and "distribution" have the same meaning here as under 
U.S. copyright law.

A "contribution" is the original software, or any additions or changes to the software.
A "contributor" is any person that distributes its contribution under this license.
"Licensed patents" are a contributor's patent claims that read directly on its contribution.

2. Grant of Rights
(A) Copyright Grant- Subject to the terms of this license, including the license conditions and limitations in section 3, 
each contributor grants you a non-exclusive, worldwide, royalty-free copyright license to reproduce its contribution, prepare derivative works of its contribution, and distribute its contribution or any derivative works that you create.
(B) Patent Grant- Subject to the terms of this license, including the license conditions and limitations in section 3, 
each contributor grants you a non-exclusive, worldwide, royalty-free license under its licensed patents to make, have made, use, sell, offer for sale, import, and/or otherwise dispose of its contribution in the software or derivative works of the contribution in the software.

3. Conditions and Limitations
(A) No Trademark License- This license does not grant you rights to use any contributors' name, logo, or trademarks.
(B) If you bring a patent claim against any contributor over patents that you claim are infringed by the software, 
your patent license from such contributor to the software ends automatically.
(C) If you distribute any portion of the software, you must retain all copyright, patent, trademark, and attribution 
notices that are present in the software.
(D) If you distribute any portion of the software in source code form, you may do so only under this license by including 
a complete copy of this license with your distribution. If you distribute any portion of the software in compiled or object 
code form, you may only do so under a license that complies with this license.
(E) The software is licensed "as-is." You bear the risk of using it. The contributors give no express warranties, guarantees
or conditions. You may have additional consumer rights under your local laws which this license cannot change. To the extent
permitted under your local laws, the contributors exclude the implied warranties of merchantability, fitness for a particular
purpose and non-infringement.
*/
#endregion License

using System;

using OpenTK.Graphics.OpenGL;

using Microsoft.Xna.Framework;
using System.Runtime.InteropServices;
using System.Collections.Generic;

namespace Microsoft.Xna.Framework.Graphics
{	
    public class GraphicsDevice : IDisposable
    {
		private All _preferedFilter;
		private int _activeTexture = -1;
		private Viewport _viewport;
		private bool _isDisposed = false;
		private DisplayMode _displayMode;
		private RenderState _renderState;
        internal GraphicsDeviceManager mngr;

        private BlendState _blendState = BlendState.Opaque;
        private DepthStencilState _depthStencilState = DepthStencilState.Default;
        private SamplerStateCollection _samplerStates = new SamplerStateCollection();
        internal List<IntPtr> _pointerCache = new List<IntPtr>();
        private VertexBuffer _vertexBuffer = null;
        private IndexBuffer _indexBuffer = null;
        public TextureCollection Textures { get; set; }

<<<<<<< HEAD
        public RasterizerState RasterizerState { get; set; }

        private uint vboArrayBuffer;
=======
        private RenderTargetBinding[] currentRenderTargets;        
        
        public RasterizerState RasterizerState { get; set; }        
>>>>>>> 017aa548

		internal All PreferedFilter 
		{
			get 
			{
				return _preferedFilter;
			}
			set 
			{
				_preferedFilter = value;
			}
		
		}
		
		internal int ActiveTexture
		{
			get 
			{
				return _activeTexture;
			}
			set 
			{
				_activeTexture = value;
			}
		}
		
		public bool IsDisposed 
		{ 
			get
			{
				return _isDisposed;
			}
		}

        public bool IsContentLost
        {
            get
            {
                // We will just return IsDisposed for now
                // as that is the only case I can see for now
                return IsDisposed;
            }
        }

        public GraphicsDevice()
        {
            // Initialize the main viewport
            _viewport = new Viewport();
            _viewport.X = 0;
            _viewport.Y = 0;
            _viewport.Width = DisplayMode.Width;
            _viewport.Height = DisplayMode.Height;
			_viewport.MinDepth = 0.0f;
			_viewport.MaxDepth = 1.0f;
            Textures = new TextureCollection();

            // Init RenderState
            RasterizerState = new RasterizerState();
        }

        internal GraphicsDevice(GraphicsDeviceManager mngr)
        {
            this.mngr = mngr;
            _displayMode = new DisplayMode(this.mngr.PreferredBackBufferWidth, this.mngr.PreferredBackBufferHeight);
            Textures = new TextureCollection();
            // Init RenderState
            _renderState = new RenderState();

            SizeChanged(this.mngr.PreferredBackBufferWidth, this.mngr.PreferredBackBufferHeight);
        }

        internal void SizeChanged(int width, int height)
        {
            _displayMode = new DisplayMode(width, height);

            // Initialize the main viewport
            _viewport = new Viewport();
            _viewport.X = 0;
            _viewport.Y = 0;
            _viewport.Width = DisplayMode.Width;
            _viewport.Height = DisplayMode.Height;            

            if (PresentationParameters != null) {
                PresentationParameters.BackBufferWidth = width;
                PresentationParameters.BackBufferHeight = height;
            }
        }

        public BlendState BlendState
        {
            get { return _blendState; }
            set
            {
                // ToDo check for invalid state
                _blendState = value;
            }
        }

        public DepthStencilState DepthStencilState
        {
            get { return _depthStencilState; }
            set
            {
                _depthStencilState = value;
            }
        }

        public SamplerStateCollection SamplerStates
        {
            get
            {
                var temp = _samplerStates;
                return temp;
            }
        }

        public void Clear(Color color)
        {
            Vector4 vector = color.ToEAGLColor();
            // The following was not working with Color.Transparent
            // Once we get some regression tests take the following out			
            //GL.ClearColor (vector.X, vector.Y, vector.Z, 1.0f);
            GL.ClearColor(vector.X, vector.Y, vector.Z, vector.W);
            GL.Clear(ClearBufferMask.ColorBufferBit);
        }

        public void Clear(ClearOptions options, Color color, float depth, int stencil)
        {
            Clear(options, color.ToEAGLColor(), depth, stencil);
        }

        public void Clear(ClearOptions options, Vector4 color, float depth, int stencil)
        {
            GL.ClearColor(color.X, color.Y, color.Z, color.W);
            GL.ClearDepth(depth);
            GL.ClearStencil(stencil);
            GL.Clear((ClearBufferMask.ColorBufferBit | ClearBufferMask.DepthBufferBit | ClearBufferMask.StencilBufferBit));
        }

        public void Clear(ClearOptions options, Color color, float depth, int stencil, Rectangle[] regions)
        {
			throw new NotImplementedException();
        }

        public void Clear(ClearOptions options, Vector4 color, float depth, int stencil, Rectangle[] regions)
        {
			throw new NotImplementedException();
        }

		public void Dispose()
		{
			_isDisposed = true;
		}
		
		protected virtual void Dispose(bool aReleaseEverything)
		{
			if (aReleaseEverything)
			{
				
			}
			
			_isDisposed = true;
		}
		
        public void Present()
        {
        }
		
        public void Present(Rectangle? sourceRectangle, Rectangle? destinationRectangle, IntPtr overrideWindowHandle)
        {
  			throw new NotImplementedException();
		}
				
        public void Reset()
        {
			throw new NotImplementedException();
        }

        public void Reset(Microsoft.Xna.Framework.Graphics.PresentationParameters presentationParameters)
        {
			throw new NotImplementedException();
        }

        public void Reset(Microsoft.Xna.Framework.Graphics.PresentationParameters presentationParameters, GraphicsAdapter graphicsAdapter)
        {
			throw new NotImplementedException();
        }

        public Microsoft.Xna.Framework.Graphics.DisplayMode DisplayMode
        {
            get
            {
                return _displayMode;
            }
        }

        public Microsoft.Xna.Framework.Graphics.GraphicsDeviceCapabilities GraphicsDeviceCapabilities
        {
            get
            {
                throw new NotImplementedException();
            }
        }

        public Microsoft.Xna.Framework.Graphics.GraphicsDeviceStatus GraphicsDeviceStatus
        {
            get
            {
                throw new NotImplementedException();
            }
        }

        public Microsoft.Xna.Framework.Graphics.PresentationParameters PresentationParameters
        {
            get;
			set;
        }

        public Microsoft.Xna.Framework.Graphics.Viewport Viewport
        {
            get
            {
				return _viewport;
			}
			set
			{
				_viewport = value;
			}
		}	
		
		public Microsoft.Xna.Framework.Graphics.GraphicsProfile GraphicsProfile 
		{ 
			get; 
			set;
		}
		
		public VertexDeclaration VertexDeclaration 
		{ 
			get; 
			set; 
		}
		
		Rectangle _scissorRectangle;
		public Rectangle ScissorRectangle 
		{ 
			get
			{
				return _scissorRectangle;
			}
			set
			{
				_scissorRectangle = value;
				
				switch (this.PresentationParameters.DisplayOrientation )
				{
					case DisplayOrientation.Portrait :
					{	
						_scissorRectangle.Y = _viewport.Height - _scissorRectangle.Y - _scissorRectangle.Height;
						break;
					}
					
					case DisplayOrientation.LandscapeLeft :
					{		
						var x = _scissorRectangle.X;
						_scissorRectangle.X = _viewport.Width - _scissorRectangle.Height - _scissorRectangle.Y;
						_scissorRectangle.Y = _viewport.Height - _scissorRectangle.Width - x;
					
						// Swap Width and Height
						var w = _scissorRectangle.Width;
						_scissorRectangle.Width = _scissorRectangle.Height;
						_scissorRectangle.Height = w;	
						break;
					}
					
					case DisplayOrientation.LandscapeRight :
					{			
						var x = _scissorRectangle.X;
						_scissorRectangle.X = _scissorRectangle.Y;
						_scissorRectangle.Y = x;
						var w = _scissorRectangle.Width;
						_scissorRectangle.Width = _scissorRectangle.Height;
						_scissorRectangle.Height = w;
						break;
					}					
					
					case DisplayOrientation.PortraitUpsideDown :
					{		
						_scissorRectangle.Y = _scissorRectangle.X;
						_scissorRectangle.X = _viewport.Width - _scissorRectangle.X - _scissorRectangle.Width;
						break;
					}
					
					case DisplayOrientation.Default :
					{
						_scissorRectangle.Y = _viewport.Height - _scissorRectangle.Y - _scissorRectangle.Height;
						break;
					}
				}
			}
		}
				
		public BeginMode PrimitiveTypeGL11(PrimitiveType primitiveType)
        {
            switch (primitiveType)
            {
                case PrimitiveType.LineList:
                    return BeginMode.Lines;
                case PrimitiveType.LineStrip:
                    return BeginMode.LineStrip;
                case PrimitiveType.TriangleList:
                    return BeginMode.Triangles;
                case PrimitiveType.TriangleStrip:
                    return BeginMode.TriangleStrip;
            }

            throw new NotImplementedException();
        }

        public void SetVertexBuffer(VertexBuffer vertexBuffer)
        {
            _vertexBuffer = vertexBuffer;
            GL.BindBuffer(BufferTarget.ArrayBuffer, vertexBuffer._bufferStore);
        }

        private void SetIndexBuffer(IndexBuffer indexBuffer)
        {
            _indexBuffer = indexBuffer;
            GL.BindBuffer(BufferTarget.ElementArrayBuffer, indexBuffer._bufferStore);
        }

        public IndexBuffer Indices { set { SetIndexBuffer(value); } }

        public void DrawIndexedPrimitives(PrimitiveType primitiveType, int baseVertex, int minVertexIndex, int numbVertices, int startIndex, int primitiveCount)
        {
            if (minVertexIndex > 0 || baseVertex > 0)
                throw new NotImplementedException("baseVertex > 0 and minVertexIndex > 0 are not supported");

            var vd = VertexDeclaration.FromType(_vertexBuffer._type);
            // Hmm, can the pointer here be changed with baseVertex?
            VertexDeclaration.PrepareForUse(vd, IntPtr.Zero);

            GL.DrawElements(PrimitiveTypeGL11(primitiveType), _indexBuffer._count, DrawElementsType.UnsignedShort, startIndex);
        }

        public void DrawUserPrimitives<T>(PrimitiveType primitiveType, T[] vertexData, int vertexOffset, int primitiveCount) where T : struct, IVertexType
        {
            var vertexCount = getElementCountArray(primitiveType, primitiveCount);
            var vd = VertexDeclaration.FromType(typeof(T));

            InitArrayBuffer();

            GL.BindBuffer(BufferTarget.ArrayBuffer, vboArrayBuffer);

            GL.BufferData(BufferTarget.ArrayBuffer, (IntPtr)(vertexCount * vd.VertexStride), IntPtr.Zero, BufferUsageHint.StreamDraw);

            VertexDeclaration.PrepareForUse(vd, (IntPtr)0);

            GL.BufferData(BufferTarget.ArrayBuffer, (IntPtr)(vertexCount * vd.VertexStride), vertexData, BufferUsageHint.StreamDraw);

            GL.DrawArrays(PrimitiveTypeGL11(primitiveType), vertexOffset, vertexCount);

            InitArrayBuffer();
        }

        public void DrawPrimitives(PrimitiveType primitiveType, int vertexStart, int primitiveCount)
        {
            var vd = VertexDeclaration.FromType(_vertexBuffer._type);
            VertexDeclaration.PrepareForUse(vd, IntPtr.Zero);

            GL.DrawArrays(PrimitiveTypeGL11(primitiveType), vertexStart, getElementCountArray(primitiveType, primitiveCount));
        }

        private void InitArrayBuffer()
        {
            if (vboArrayBuffer == 0)
            {
                GL.GenBuffers(1, out vboArrayBuffer);
            }

            GL.BindBuffer(BufferTarget.ArrayBuffer, 0);
        }
        
        public void DrawUserIndexedPrimitives<T>(PrimitiveType primitiveType, T[] vertexData, int vertexOffset, int vertexCount, uint[] indexData, int indexOffset, int primitiveCount) where T : struct, IVertexType
        {
            // NOT TESTED

            if (indexOffset > 0 || vertexOffset > 0)
                throw new NotImplementedException("vertexOffset and indexOffset is not yet supported.");

            var vd = VertexDeclaration.FromType(typeof(T));

            InitArrayBuffer();

            GL.BindBuffer(BufferTarget.ArrayBuffer, vboArrayBuffer);

            GL.BufferData(BufferTarget.ArrayBuffer, (IntPtr)(vertexCount * vd.VertexStride), IntPtr.Zero, BufferUsageHint.StreamDraw);

            VertexDeclaration.PrepareForUse(vd, (IntPtr)0);

            GL.BufferData(BufferTarget.ArrayBuffer, (IntPtr)(vertexCount * vd.VertexStride), vertexData, BufferUsageHint.StreamDraw);

            GL.DrawElements(PrimitiveTypeGL11(primitiveType), 2, DrawElementsType.UnsignedInt, indexData);

            InitArrayBuffer();
        }

        public int getElementCountArray(PrimitiveType primitiveType, int primitiveCount)
        {
            //TODO: Overview the calculation
            switch (primitiveType)
            {
                case PrimitiveType.LineList:
                    return primitiveCount * 2;
                case PrimitiveType.LineStrip:
                    return 3 + (primitiveCount - 1); // ???
                case PrimitiveType.TriangleList:
                    return primitiveCount * 2;
                case PrimitiveType.TriangleStrip:
                    return 3 + (primitiveCount - 1); // ???
            }

            throw new NotSupportedException();
        }

<<<<<<< HEAD

        public void SetRenderTarget(RenderTarget2D sceneRenderTarget)
=======
        public void SetRenderTarget(RenderTarget2D renderTarget)
>>>>>>> 017aa548
        {
            if (renderTarget == null) 
			{
				// Detach the render buffers.
				GL.FramebufferRenderbuffer(FramebufferTarget.Framebuffer, FramebufferAttachment.DepthAttachment, RenderbufferTarget.Renderbuffer, 0);
				// delete the RBO's
				GL.DeleteRenderbuffers(renderBufferIDs.Length,renderBufferIDs);
				// delete the FBO
				GL.DeleteFramebuffers(1, ref framebufferId);
				// Set the frame buffer back to the system window buffer
				GL.BindFramebuffer(FramebufferTarget.Framebuffer, 0);
			}
			else {
				SetRenderTargets(new RenderTargetBinding(renderTarget));
			}
        }
        
        private int framebufferId = -1;
		int[] renderBufferIDs;
		
		public void SetRenderTargets (params RenderTargetBinding[] renderTargets) 
		{
			
			currentRenderTargets = renderTargets;
			
			if (currentRenderTargets != null) {
				
				// http://www.songho.ca/opengl/gl_fbo.html
				
				// create framebuffer
				GL.GenFramebuffers(1, out framebufferId);
				GL.BindFramebuffer(FramebufferTarget.Framebuffer, framebufferId);
				
				renderBufferIDs = new int[currentRenderTargets.Length];
				GL.GenRenderbuffers(currentRenderTargets.Length, renderBufferIDs);
				
				for (int i = 0; i < currentRenderTargets.Length; i++) {
					RenderTarget2D target = (RenderTarget2D)currentRenderTargets[0].RenderTarget;
					
					// attach the texture to FBO color attachment point
					GL.FramebufferTexture2D(FramebufferTarget.Framebuffer, FramebufferAttachment.ColorAttachment0,
					                        TextureTarget.Texture2D, (int)target.ID,0);
					
					// create a renderbuffer object to store depth info
					GL.BindRenderbuffer(RenderbufferTarget.Renderbuffer, renderBufferIDs[i]);
					GL.RenderbufferStorage(RenderbufferTarget.Renderbuffer, RenderbufferStorage.DepthComponent24,
						target.Width, target.Height);
					GL.BindRenderbuffer(RenderbufferTarget.Renderbuffer, renderBufferIDs[i]);
					
					// attach the renderbuffer to depth attachment point
					GL.FramebufferRenderbuffer(FramebufferTarget.Framebuffer, FramebufferAttachment.DepthAttachment
					                           , RenderbufferTarget.Renderbuffer, renderBufferIDs[i]);
						
				}
				
				FramebufferErrorCode status = GL.CheckFramebufferStatus(FramebufferTarget.Framebuffer);
				
				if (status != FramebufferErrorCode.FramebufferComplete)
					throw new Exception("Error creating framebuffer: " + status);				
				
			}
			
			
		}
    }
}

<|MERGE_RESOLUTION|>--- conflicted
+++ resolved
@@ -1,574 +1,565 @@
-﻿#region License
-/*
-Microsoft Public License (Ms-PL)
-MonoGame - Copyright © 2009 The MonoGame Team
-
-All rights reserved.
-
-This license governs use of the accompanying software. If you use the software, you accept this license. If you do not
-accept the license, do not use the software.
-
-1. Definitions
-The terms "reproduce," "reproduction," "derivative works," and "distribution" have the same meaning here as under 
-U.S. copyright law.
-
-A "contribution" is the original software, or any additions or changes to the software.
-A "contributor" is any person that distributes its contribution under this license.
-"Licensed patents" are a contributor's patent claims that read directly on its contribution.
-
-2. Grant of Rights
-(A) Copyright Grant- Subject to the terms of this license, including the license conditions and limitations in section 3, 
-each contributor grants you a non-exclusive, worldwide, royalty-free copyright license to reproduce its contribution, prepare derivative works of its contribution, and distribute its contribution or any derivative works that you create.
-(B) Patent Grant- Subject to the terms of this license, including the license conditions and limitations in section 3, 
-each contributor grants you a non-exclusive, worldwide, royalty-free license under its licensed patents to make, have made, use, sell, offer for sale, import, and/or otherwise dispose of its contribution in the software or derivative works of the contribution in the software.
-
-3. Conditions and Limitations
-(A) No Trademark License- This license does not grant you rights to use any contributors' name, logo, or trademarks.
-(B) If you bring a patent claim against any contributor over patents that you claim are infringed by the software, 
-your patent license from such contributor to the software ends automatically.
-(C) If you distribute any portion of the software, you must retain all copyright, patent, trademark, and attribution 
-notices that are present in the software.
-(D) If you distribute any portion of the software in source code form, you may do so only under this license by including 
-a complete copy of this license with your distribution. If you distribute any portion of the software in compiled or object 
-code form, you may only do so under a license that complies with this license.
-(E) The software is licensed "as-is." You bear the risk of using it. The contributors give no express warranties, guarantees
-or conditions. You may have additional consumer rights under your local laws which this license cannot change. To the extent
-permitted under your local laws, the contributors exclude the implied warranties of merchantability, fitness for a particular
-purpose and non-infringement.
-*/
-#endregion License
-
-using System;
-
-using OpenTK.Graphics.OpenGL;
-
-using Microsoft.Xna.Framework;
-using System.Runtime.InteropServices;
-using System.Collections.Generic;
-
-namespace Microsoft.Xna.Framework.Graphics
-{	
-    public class GraphicsDevice : IDisposable
-    {
-		private All _preferedFilter;
-		private int _activeTexture = -1;
-		private Viewport _viewport;
-		private bool _isDisposed = false;
-		private DisplayMode _displayMode;
-		private RenderState _renderState;
-        internal GraphicsDeviceManager mngr;
-
-        private BlendState _blendState = BlendState.Opaque;
-        private DepthStencilState _depthStencilState = DepthStencilState.Default;
-        private SamplerStateCollection _samplerStates = new SamplerStateCollection();
-        internal List<IntPtr> _pointerCache = new List<IntPtr>();
-        private VertexBuffer _vertexBuffer = null;
-        private IndexBuffer _indexBuffer = null;
-        public TextureCollection Textures { get; set; }
-
-<<<<<<< HEAD
-        public RasterizerState RasterizerState { get; set; }
-
-        private uint vboArrayBuffer;
-=======
-        private RenderTargetBinding[] currentRenderTargets;        
-        
-        public RasterizerState RasterizerState { get; set; }        
->>>>>>> 017aa548
-
-		internal All PreferedFilter 
-		{
-			get 
-			{
-				return _preferedFilter;
-			}
-			set 
-			{
-				_preferedFilter = value;
-			}
-		
-		}
-		
-		internal int ActiveTexture
-		{
-			get 
-			{
-				return _activeTexture;
-			}
-			set 
-			{
-				_activeTexture = value;
-			}
-		}
-		
-		public bool IsDisposed 
-		{ 
-			get
-			{
-				return _isDisposed;
-			}
-		}
-
-        public bool IsContentLost
-        {
-            get
-            {
-                // We will just return IsDisposed for now
-                // as that is the only case I can see for now
-                return IsDisposed;
-            }
-        }
-
-        public GraphicsDevice()
-        {
-            // Initialize the main viewport
-            _viewport = new Viewport();
-            _viewport.X = 0;
-            _viewport.Y = 0;
-            _viewport.Width = DisplayMode.Width;
-            _viewport.Height = DisplayMode.Height;
-			_viewport.MinDepth = 0.0f;
-			_viewport.MaxDepth = 1.0f;
-            Textures = new TextureCollection();
-
-            // Init RenderState
-            RasterizerState = new RasterizerState();
-        }
-
-        internal GraphicsDevice(GraphicsDeviceManager mngr)
-        {
-            this.mngr = mngr;
-            _displayMode = new DisplayMode(this.mngr.PreferredBackBufferWidth, this.mngr.PreferredBackBufferHeight);
-            Textures = new TextureCollection();
-            // Init RenderState
-            _renderState = new RenderState();
-
-            SizeChanged(this.mngr.PreferredBackBufferWidth, this.mngr.PreferredBackBufferHeight);
-        }
-
-        internal void SizeChanged(int width, int height)
-        {
-            _displayMode = new DisplayMode(width, height);
-
-            // Initialize the main viewport
-            _viewport = new Viewport();
-            _viewport.X = 0;
-            _viewport.Y = 0;
-            _viewport.Width = DisplayMode.Width;
-            _viewport.Height = DisplayMode.Height;            
-
-            if (PresentationParameters != null) {
-                PresentationParameters.BackBufferWidth = width;
-                PresentationParameters.BackBufferHeight = height;
-            }
-        }
-
-        public BlendState BlendState
-        {
-            get { return _blendState; }
-            set
-            {
-                // ToDo check for invalid state
-                _blendState = value;
-            }
-        }
-
-        public DepthStencilState DepthStencilState
-        {
-            get { return _depthStencilState; }
-            set
-            {
-                _depthStencilState = value;
-            }
-        }
-
-        public SamplerStateCollection SamplerStates
-        {
-            get
-            {
-                var temp = _samplerStates;
-                return temp;
-            }
-        }
-
-        public void Clear(Color color)
-        {
-            Vector4 vector = color.ToEAGLColor();
-            // The following was not working with Color.Transparent
-            // Once we get some regression tests take the following out			
-            //GL.ClearColor (vector.X, vector.Y, vector.Z, 1.0f);
-            GL.ClearColor(vector.X, vector.Y, vector.Z, vector.W);
-            GL.Clear(ClearBufferMask.ColorBufferBit);
-        }
-
-        public void Clear(ClearOptions options, Color color, float depth, int stencil)
-        {
-            Clear(options, color.ToEAGLColor(), depth, stencil);
-        }
-
-        public void Clear(ClearOptions options, Vector4 color, float depth, int stencil)
-        {
-            GL.ClearColor(color.X, color.Y, color.Z, color.W);
-            GL.ClearDepth(depth);
-            GL.ClearStencil(stencil);
-            GL.Clear((ClearBufferMask.ColorBufferBit | ClearBufferMask.DepthBufferBit | ClearBufferMask.StencilBufferBit));
-        }
-
-        public void Clear(ClearOptions options, Color color, float depth, int stencil, Rectangle[] regions)
-        {
-			throw new NotImplementedException();
-        }
-
-        public void Clear(ClearOptions options, Vector4 color, float depth, int stencil, Rectangle[] regions)
-        {
-			throw new NotImplementedException();
-        }
-
-		public void Dispose()
-		{
-			_isDisposed = true;
-		}
-		
-		protected virtual void Dispose(bool aReleaseEverything)
-		{
-			if (aReleaseEverything)
-			{
-				
-			}
-			
-			_isDisposed = true;
-		}
-		
-        public void Present()
-        {
-        }
-		
-        public void Present(Rectangle? sourceRectangle, Rectangle? destinationRectangle, IntPtr overrideWindowHandle)
-        {
-  			throw new NotImplementedException();
-		}
-				
-        public void Reset()
-        {
-			throw new NotImplementedException();
-        }
-
-        public void Reset(Microsoft.Xna.Framework.Graphics.PresentationParameters presentationParameters)
-        {
-			throw new NotImplementedException();
-        }
-
-        public void Reset(Microsoft.Xna.Framework.Graphics.PresentationParameters presentationParameters, GraphicsAdapter graphicsAdapter)
-        {
-			throw new NotImplementedException();
-        }
-
-        public Microsoft.Xna.Framework.Graphics.DisplayMode DisplayMode
-        {
-            get
-            {
-                return _displayMode;
-            }
-        }
-
-        public Microsoft.Xna.Framework.Graphics.GraphicsDeviceCapabilities GraphicsDeviceCapabilities
-        {
-            get
-            {
-                throw new NotImplementedException();
-            }
-        }
-
-        public Microsoft.Xna.Framework.Graphics.GraphicsDeviceStatus GraphicsDeviceStatus
-        {
-            get
-            {
-                throw new NotImplementedException();
-            }
-        }
-
-        public Microsoft.Xna.Framework.Graphics.PresentationParameters PresentationParameters
-        {
-            get;
-			set;
-        }
-
-        public Microsoft.Xna.Framework.Graphics.Viewport Viewport
-        {
-            get
-            {
-				return _viewport;
-			}
-			set
-			{
-				_viewport = value;
-			}
-		}	
-		
-		public Microsoft.Xna.Framework.Graphics.GraphicsProfile GraphicsProfile 
-		{ 
-			get; 
-			set;
-		}
-		
-		public VertexDeclaration VertexDeclaration 
-		{ 
-			get; 
-			set; 
-		}
-		
-		Rectangle _scissorRectangle;
-		public Rectangle ScissorRectangle 
-		{ 
-			get
-			{
-				return _scissorRectangle;
-			}
-			set
-			{
-				_scissorRectangle = value;
-				
-				switch (this.PresentationParameters.DisplayOrientation )
-				{
-					case DisplayOrientation.Portrait :
-					{	
-						_scissorRectangle.Y = _viewport.Height - _scissorRectangle.Y - _scissorRectangle.Height;
-						break;
-					}
-					
-					case DisplayOrientation.LandscapeLeft :
-					{		
-						var x = _scissorRectangle.X;
-						_scissorRectangle.X = _viewport.Width - _scissorRectangle.Height - _scissorRectangle.Y;
-						_scissorRectangle.Y = _viewport.Height - _scissorRectangle.Width - x;
-					
-						// Swap Width and Height
-						var w = _scissorRectangle.Width;
-						_scissorRectangle.Width = _scissorRectangle.Height;
-						_scissorRectangle.Height = w;	
-						break;
-					}
-					
-					case DisplayOrientation.LandscapeRight :
-					{			
-						var x = _scissorRectangle.X;
-						_scissorRectangle.X = _scissorRectangle.Y;
-						_scissorRectangle.Y = x;
-						var w = _scissorRectangle.Width;
-						_scissorRectangle.Width = _scissorRectangle.Height;
-						_scissorRectangle.Height = w;
-						break;
-					}					
-					
-					case DisplayOrientation.PortraitUpsideDown :
-					{		
-						_scissorRectangle.Y = _scissorRectangle.X;
-						_scissorRectangle.X = _viewport.Width - _scissorRectangle.X - _scissorRectangle.Width;
-						break;
-					}
-					
-					case DisplayOrientation.Default :
-					{
-						_scissorRectangle.Y = _viewport.Height - _scissorRectangle.Y - _scissorRectangle.Height;
-						break;
-					}
-				}
-			}
-		}
-				
-		public BeginMode PrimitiveTypeGL11(PrimitiveType primitiveType)
-        {
-            switch (primitiveType)
-            {
-                case PrimitiveType.LineList:
-                    return BeginMode.Lines;
-                case PrimitiveType.LineStrip:
-                    return BeginMode.LineStrip;
-                case PrimitiveType.TriangleList:
-                    return BeginMode.Triangles;
-                case PrimitiveType.TriangleStrip:
-                    return BeginMode.TriangleStrip;
-            }
-
-            throw new NotImplementedException();
-        }
-
-        public void SetVertexBuffer(VertexBuffer vertexBuffer)
-        {
-            _vertexBuffer = vertexBuffer;
-            GL.BindBuffer(BufferTarget.ArrayBuffer, vertexBuffer._bufferStore);
-        }
-
-        private void SetIndexBuffer(IndexBuffer indexBuffer)
-        {
-            _indexBuffer = indexBuffer;
-            GL.BindBuffer(BufferTarget.ElementArrayBuffer, indexBuffer._bufferStore);
-        }
-
-        public IndexBuffer Indices { set { SetIndexBuffer(value); } }
-
-        public void DrawIndexedPrimitives(PrimitiveType primitiveType, int baseVertex, int minVertexIndex, int numbVertices, int startIndex, int primitiveCount)
-        {
-            if (minVertexIndex > 0 || baseVertex > 0)
-                throw new NotImplementedException("baseVertex > 0 and minVertexIndex > 0 are not supported");
-
-            var vd = VertexDeclaration.FromType(_vertexBuffer._type);
-            // Hmm, can the pointer here be changed with baseVertex?
-            VertexDeclaration.PrepareForUse(vd, IntPtr.Zero);
-
-            GL.DrawElements(PrimitiveTypeGL11(primitiveType), _indexBuffer._count, DrawElementsType.UnsignedShort, startIndex);
-        }
-
-        public void DrawUserPrimitives<T>(PrimitiveType primitiveType, T[] vertexData, int vertexOffset, int primitiveCount) where T : struct, IVertexType
-        {
-            var vertexCount = getElementCountArray(primitiveType, primitiveCount);
-            var vd = VertexDeclaration.FromType(typeof(T));
-
-            InitArrayBuffer();
-
-            GL.BindBuffer(BufferTarget.ArrayBuffer, vboArrayBuffer);
-
-            GL.BufferData(BufferTarget.ArrayBuffer, (IntPtr)(vertexCount * vd.VertexStride), IntPtr.Zero, BufferUsageHint.StreamDraw);
-
-            VertexDeclaration.PrepareForUse(vd, (IntPtr)0);
-
-            GL.BufferData(BufferTarget.ArrayBuffer, (IntPtr)(vertexCount * vd.VertexStride), vertexData, BufferUsageHint.StreamDraw);
-
-            GL.DrawArrays(PrimitiveTypeGL11(primitiveType), vertexOffset, vertexCount);
-
-            InitArrayBuffer();
-        }
-
-        public void DrawPrimitives(PrimitiveType primitiveType, int vertexStart, int primitiveCount)
-        {
-            var vd = VertexDeclaration.FromType(_vertexBuffer._type);
-            VertexDeclaration.PrepareForUse(vd, IntPtr.Zero);
-
-            GL.DrawArrays(PrimitiveTypeGL11(primitiveType), vertexStart, getElementCountArray(primitiveType, primitiveCount));
-        }
-
-        private void InitArrayBuffer()
-        {
-            if (vboArrayBuffer == 0)
-            {
-                GL.GenBuffers(1, out vboArrayBuffer);
-            }
-
-            GL.BindBuffer(BufferTarget.ArrayBuffer, 0);
-        }
-        
-        public void DrawUserIndexedPrimitives<T>(PrimitiveType primitiveType, T[] vertexData, int vertexOffset, int vertexCount, uint[] indexData, int indexOffset, int primitiveCount) where T : struct, IVertexType
-        {
-            // NOT TESTED
-
-            if (indexOffset > 0 || vertexOffset > 0)
-                throw new NotImplementedException("vertexOffset and indexOffset is not yet supported.");
-
-            var vd = VertexDeclaration.FromType(typeof(T));
-
-            InitArrayBuffer();
-
-            GL.BindBuffer(BufferTarget.ArrayBuffer, vboArrayBuffer);
-
-            GL.BufferData(BufferTarget.ArrayBuffer, (IntPtr)(vertexCount * vd.VertexStride), IntPtr.Zero, BufferUsageHint.StreamDraw);
-
-            VertexDeclaration.PrepareForUse(vd, (IntPtr)0);
-
-            GL.BufferData(BufferTarget.ArrayBuffer, (IntPtr)(vertexCount * vd.VertexStride), vertexData, BufferUsageHint.StreamDraw);
-
-            GL.DrawElements(PrimitiveTypeGL11(primitiveType), 2, DrawElementsType.UnsignedInt, indexData);
-
-            InitArrayBuffer();
-        }
-
-        public int getElementCountArray(PrimitiveType primitiveType, int primitiveCount)
-        {
-            //TODO: Overview the calculation
-            switch (primitiveType)
-            {
-                case PrimitiveType.LineList:
-                    return primitiveCount * 2;
-                case PrimitiveType.LineStrip:
-                    return 3 + (primitiveCount - 1); // ???
-                case PrimitiveType.TriangleList:
-                    return primitiveCount * 2;
-                case PrimitiveType.TriangleStrip:
-                    return 3 + (primitiveCount - 1); // ???
-            }
-
-            throw new NotSupportedException();
-        }
-
-<<<<<<< HEAD
-
-        public void SetRenderTarget(RenderTarget2D sceneRenderTarget)
-=======
-        public void SetRenderTarget(RenderTarget2D renderTarget)
->>>>>>> 017aa548
-        {
-            if (renderTarget == null) 
-			{
-				// Detach the render buffers.
-				GL.FramebufferRenderbuffer(FramebufferTarget.Framebuffer, FramebufferAttachment.DepthAttachment, RenderbufferTarget.Renderbuffer, 0);
-				// delete the RBO's
-				GL.DeleteRenderbuffers(renderBufferIDs.Length,renderBufferIDs);
-				// delete the FBO
-				GL.DeleteFramebuffers(1, ref framebufferId);
-				// Set the frame buffer back to the system window buffer
-				GL.BindFramebuffer(FramebufferTarget.Framebuffer, 0);
-			}
-			else {
-				SetRenderTargets(new RenderTargetBinding(renderTarget));
-			}
-        }
-        
-        private int framebufferId = -1;
-		int[] renderBufferIDs;
-		
-		public void SetRenderTargets (params RenderTargetBinding[] renderTargets) 
-		{
-			
-			currentRenderTargets = renderTargets;
-			
-			if (currentRenderTargets != null) {
-				
-				// http://www.songho.ca/opengl/gl_fbo.html
-				
-				// create framebuffer
-				GL.GenFramebuffers(1, out framebufferId);
-				GL.BindFramebuffer(FramebufferTarget.Framebuffer, framebufferId);
-				
-				renderBufferIDs = new int[currentRenderTargets.Length];
-				GL.GenRenderbuffers(currentRenderTargets.Length, renderBufferIDs);
-				
-				for (int i = 0; i < currentRenderTargets.Length; i++) {
-					RenderTarget2D target = (RenderTarget2D)currentRenderTargets[0].RenderTarget;
-					
-					// attach the texture to FBO color attachment point
-					GL.FramebufferTexture2D(FramebufferTarget.Framebuffer, FramebufferAttachment.ColorAttachment0,
-					                        TextureTarget.Texture2D, (int)target.ID,0);
-					
-					// create a renderbuffer object to store depth info
-					GL.BindRenderbuffer(RenderbufferTarget.Renderbuffer, renderBufferIDs[i]);
-					GL.RenderbufferStorage(RenderbufferTarget.Renderbuffer, RenderbufferStorage.DepthComponent24,
-						target.Width, target.Height);
-					GL.BindRenderbuffer(RenderbufferTarget.Renderbuffer, renderBufferIDs[i]);
-					
-					// attach the renderbuffer to depth attachment point
-					GL.FramebufferRenderbuffer(FramebufferTarget.Framebuffer, FramebufferAttachment.DepthAttachment
-					                           , RenderbufferTarget.Renderbuffer, renderBufferIDs[i]);
-						
-				}
-				
-				FramebufferErrorCode status = GL.CheckFramebufferStatus(FramebufferTarget.Framebuffer);
-				
-				if (status != FramebufferErrorCode.FramebufferComplete)
-					throw new Exception("Error creating framebuffer: " + status);				
-				
-			}
-			
-			
-		}
-    }
-}
-
+#region License
+/*
+Microsoft Public License (Ms-PL)
+MonoGame - Copyright © 2009 The MonoGame Team
+
+All rights reserved.
+
+This license governs use of the accompanying software. If you use the software, you accept this license. If you do not
+accept the license, do not use the software.
+
+1. Definitions
+The terms "reproduce," "reproduction," "derivative works," and "distribution" have the same meaning here as under 
+U.S. copyright law.
+
+A "contribution" is the original software, or any additions or changes to the software.
+A "contributor" is any person that distributes its contribution under this license.
+"Licensed patents" are a contributor's patent claims that read directly on its contribution.
+
+2. Grant of Rights
+(A) Copyright Grant- Subject to the terms of this license, including the license conditions and limitations in section 3, 
+each contributor grants you a non-exclusive, worldwide, royalty-free copyright license to reproduce its contribution, prepare derivative works of its contribution, and distribute its contribution or any derivative works that you create.
+(B) Patent Grant- Subject to the terms of this license, including the license conditions and limitations in section 3, 
+each contributor grants you a non-exclusive, worldwide, royalty-free license under its licensed patents to make, have made, use, sell, offer for sale, import, and/or otherwise dispose of its contribution in the software or derivative works of the contribution in the software.
+
+3. Conditions and Limitations
+(A) No Trademark License- This license does not grant you rights to use any contributors' name, logo, or trademarks.
+(B) If you bring a patent claim against any contributor over patents that you claim are infringed by the software, 
+your patent license from such contributor to the software ends automatically.
+(C) If you distribute any portion of the software, you must retain all copyright, patent, trademark, and attribution 
+notices that are present in the software.
+(D) If you distribute any portion of the software in source code form, you may do so only under this license by including 
+a complete copy of this license with your distribution. If you distribute any portion of the software in compiled or object 
+code form, you may only do so under a license that complies with this license.
+(E) The software is licensed "as-is." You bear the risk of using it. The contributors give no express warranties, guarantees
+or conditions. You may have additional consumer rights under your local laws which this license cannot change. To the extent
+permitted under your local laws, the contributors exclude the implied warranties of merchantability, fitness for a particular
+purpose and non-infringement.
+*/
+#endregion License
+
+using System;
+
+using OpenTK.Graphics.OpenGL;
+
+using Microsoft.Xna.Framework;
+using System.Runtime.InteropServices;
+using System.Collections.Generic;
+
+namespace Microsoft.Xna.Framework.Graphics
+{	
+    public class GraphicsDevice : IDisposable
+    {
+		private All _preferedFilter;
+		private int _activeTexture = -1;
+		private Viewport _viewport;
+		private bool _isDisposed = false;
+		private DisplayMode _displayMode;
+		private RenderState _renderState;
+        internal GraphicsDeviceManager mngr;
+
+        private BlendState _blendState = BlendState.Opaque;
+        private DepthStencilState _depthStencilState = DepthStencilState.Default;
+        private SamplerStateCollection _samplerStates = new SamplerStateCollection();
+        internal List<IntPtr> _pointerCache = new List<IntPtr>();
+        private VertexBuffer _vertexBuffer = null;
+        private IndexBuffer _indexBuffer = null;
+        public TextureCollection Textures { get; set; }
+
+        private RenderTargetBinding[] currentRenderTargets;        
+        
+        public RasterizerState RasterizerState { get; set; }        
+
+        private uint vboArrayBuffer;
+
+		internal All PreferedFilter 
+		{
+			get 
+			{
+				return _preferedFilter;
+			}
+			set 
+			{
+				_preferedFilter = value;
+			}
+		
+		}
+		
+		internal int ActiveTexture
+		{
+			get 
+			{
+				return _activeTexture;
+			}
+			set 
+			{
+				_activeTexture = value;
+			}
+		}
+		
+		public bool IsDisposed 
+		{ 
+			get
+			{
+				return _isDisposed;
+			}
+		}
+
+        public bool IsContentLost
+        {
+            get
+            {
+                // We will just return IsDisposed for now
+                // as that is the only case I can see for now
+                return IsDisposed;
+            }
+        }
+
+        public GraphicsDevice()
+        {
+            // Initialize the main viewport
+            _viewport = new Viewport();
+            _viewport.X = 0;
+            _viewport.Y = 0;
+            _viewport.Width = DisplayMode.Width;
+            _viewport.Height = DisplayMode.Height;
+			_viewport.MinDepth = 0.0f;
+			_viewport.MaxDepth = 1.0f;
+            Textures = new TextureCollection();
+
+            // Init RenderState
+            RasterizerState = new RasterizerState();
+        }
+
+        internal GraphicsDevice(GraphicsDeviceManager mngr)
+        {
+            this.mngr = mngr;
+            _displayMode = new DisplayMode(this.mngr.PreferredBackBufferWidth, this.mngr.PreferredBackBufferHeight);
+            Textures = new TextureCollection();
+            // Init RenderState
+            _renderState = new RenderState();
+
+            SizeChanged(this.mngr.PreferredBackBufferWidth, this.mngr.PreferredBackBufferHeight);
+        }
+
+        internal void SizeChanged(int width, int height)
+        {
+            _displayMode = new DisplayMode(width, height);
+
+            // Initialize the main viewport
+            _viewport = new Viewport();
+            _viewport.X = 0;
+            _viewport.Y = 0;
+            _viewport.Width = DisplayMode.Width;
+            _viewport.Height = DisplayMode.Height;            
+
+            if (PresentationParameters != null) {
+                PresentationParameters.BackBufferWidth = width;
+                PresentationParameters.BackBufferHeight = height;
+            }
+        }
+
+        public BlendState BlendState
+        {
+            get { return _blendState; }
+            set
+            {
+                // ToDo check for invalid state
+                _blendState = value;
+            }
+        }
+
+        public DepthStencilState DepthStencilState
+        {
+            get { return _depthStencilState; }
+            set
+            {
+                _depthStencilState = value;
+            }
+        }
+
+        public SamplerStateCollection SamplerStates
+        {
+            get
+            {
+                var temp = _samplerStates;
+                return temp;
+            }
+        }
+
+        public void Clear(Color color)
+        {
+            Vector4 vector = color.ToEAGLColor();
+            // The following was not working with Color.Transparent
+            // Once we get some regression tests take the following out			
+            //GL.ClearColor (vector.X, vector.Y, vector.Z, 1.0f);
+            GL.ClearColor(vector.X, vector.Y, vector.Z, vector.W);
+            GL.Clear(ClearBufferMask.ColorBufferBit);
+        }
+
+        public void Clear(ClearOptions options, Color color, float depth, int stencil)
+        {
+            Clear(options, color.ToEAGLColor(), depth, stencil);
+        }
+
+        public void Clear(ClearOptions options, Vector4 color, float depth, int stencil)
+        {
+            GL.ClearColor(color.X, color.Y, color.Z, color.W);
+            GL.ClearDepth(depth);
+            GL.ClearStencil(stencil);
+            GL.Clear((ClearBufferMask.ColorBufferBit | ClearBufferMask.DepthBufferBit | ClearBufferMask.StencilBufferBit));
+        }
+
+        public void Clear(ClearOptions options, Color color, float depth, int stencil, Rectangle[] regions)
+        {
+			throw new NotImplementedException();
+        }
+
+        public void Clear(ClearOptions options, Vector4 color, float depth, int stencil, Rectangle[] regions)
+        {
+			throw new NotImplementedException();
+        }
+
+		public void Dispose()
+		{
+			_isDisposed = true;
+		}
+		
+		protected virtual void Dispose(bool aReleaseEverything)
+		{
+			if (aReleaseEverything)
+			{
+				
+			}
+			
+			_isDisposed = true;
+		}
+		
+        public void Present()
+        {
+        }
+		
+        public void Present(Rectangle? sourceRectangle, Rectangle? destinationRectangle, IntPtr overrideWindowHandle)
+        {
+  			throw new NotImplementedException();
+		}
+				
+        public void Reset()
+        {
+			throw new NotImplementedException();
+        }
+
+        public void Reset(Microsoft.Xna.Framework.Graphics.PresentationParameters presentationParameters)
+        {
+			throw new NotImplementedException();
+        }
+
+        public void Reset(Microsoft.Xna.Framework.Graphics.PresentationParameters presentationParameters, GraphicsAdapter graphicsAdapter)
+        {
+			throw new NotImplementedException();
+        }
+
+        public Microsoft.Xna.Framework.Graphics.DisplayMode DisplayMode
+        {
+            get
+            {
+                return _displayMode;
+            }
+        }
+
+        public Microsoft.Xna.Framework.Graphics.GraphicsDeviceCapabilities GraphicsDeviceCapabilities
+        {
+            get
+            {
+                throw new NotImplementedException();
+            }
+        }
+
+        public Microsoft.Xna.Framework.Graphics.GraphicsDeviceStatus GraphicsDeviceStatus
+        {
+            get
+            {
+                throw new NotImplementedException();
+            }
+        }
+
+        public Microsoft.Xna.Framework.Graphics.PresentationParameters PresentationParameters
+        {
+            get;
+			set;
+        }
+
+        public Microsoft.Xna.Framework.Graphics.Viewport Viewport
+        {
+            get
+            {
+				return _viewport;
+			}
+			set
+			{
+				_viewport = value;
+			}
+		}	
+		
+		public Microsoft.Xna.Framework.Graphics.GraphicsProfile GraphicsProfile 
+		{ 
+			get; 
+			set;
+		}
+		
+		public VertexDeclaration VertexDeclaration 
+		{ 
+			get; 
+			set; 
+		}
+		
+		Rectangle _scissorRectangle;
+		public Rectangle ScissorRectangle 
+		{ 
+			get
+			{
+				return _scissorRectangle;
+			}
+			set
+			{
+				_scissorRectangle = value;
+				
+				switch (this.PresentationParameters.DisplayOrientation )
+				{
+					case DisplayOrientation.Portrait :
+					{	
+						_scissorRectangle.Y = _viewport.Height - _scissorRectangle.Y - _scissorRectangle.Height;
+						break;
+					}
+					
+					case DisplayOrientation.LandscapeLeft :
+					{		
+						var x = _scissorRectangle.X;
+						_scissorRectangle.X = _viewport.Width - _scissorRectangle.Height - _scissorRectangle.Y;
+						_scissorRectangle.Y = _viewport.Height - _scissorRectangle.Width - x;
+					
+						// Swap Width and Height
+						var w = _scissorRectangle.Width;
+						_scissorRectangle.Width = _scissorRectangle.Height;
+						_scissorRectangle.Height = w;	
+						break;
+					}
+					
+					case DisplayOrientation.LandscapeRight :
+					{			
+						var x = _scissorRectangle.X;
+						_scissorRectangle.X = _scissorRectangle.Y;
+						_scissorRectangle.Y = x;
+						var w = _scissorRectangle.Width;
+						_scissorRectangle.Width = _scissorRectangle.Height;
+						_scissorRectangle.Height = w;
+						break;
+					}					
+					
+					case DisplayOrientation.PortraitUpsideDown :
+					{		
+						_scissorRectangle.Y = _scissorRectangle.X;
+						_scissorRectangle.X = _viewport.Width - _scissorRectangle.X - _scissorRectangle.Width;
+						break;
+					}
+					
+					case DisplayOrientation.Default :
+					{
+						_scissorRectangle.Y = _viewport.Height - _scissorRectangle.Y - _scissorRectangle.Height;
+						break;
+					}
+				}
+			}
+		}
+				
+		public BeginMode PrimitiveTypeGL11(PrimitiveType primitiveType)
+        {
+            switch (primitiveType)
+            {
+                case PrimitiveType.LineList:
+                    return BeginMode.Lines;
+                case PrimitiveType.LineStrip:
+                    return BeginMode.LineStrip;
+                case PrimitiveType.TriangleList:
+                    return BeginMode.Triangles;
+                case PrimitiveType.TriangleStrip:
+                    return BeginMode.TriangleStrip;
+            }
+
+            throw new NotImplementedException();
+        }
+
+        public void SetVertexBuffer(VertexBuffer vertexBuffer)
+        {
+            _vertexBuffer = vertexBuffer;
+            GL.BindBuffer(BufferTarget.ArrayBuffer, vertexBuffer._bufferStore);
+        }
+
+        private void SetIndexBuffer(IndexBuffer indexBuffer)
+        {
+            _indexBuffer = indexBuffer;
+            GL.BindBuffer(BufferTarget.ElementArrayBuffer, indexBuffer._bufferStore);
+        }
+
+        public IndexBuffer Indices { set { SetIndexBuffer(value); } }
+
+        public void DrawIndexedPrimitives(PrimitiveType primitiveType, int baseVertex, int minVertexIndex, int numbVertices, int startIndex, int primitiveCount)
+        {
+            if (minVertexIndex > 0 || baseVertex > 0)
+                throw new NotImplementedException("baseVertex > 0 and minVertexIndex > 0 are not supported");
+
+            var vd = VertexDeclaration.FromType(_vertexBuffer._type);
+            // Hmm, can the pointer here be changed with baseVertex?
+            VertexDeclaration.PrepareForUse(vd, IntPtr.Zero);
+
+            GL.DrawElements(PrimitiveTypeGL11(primitiveType), _indexBuffer._count, DrawElementsType.UnsignedShort, startIndex);
+        }
+
+        public void DrawUserPrimitives<T>(PrimitiveType primitiveType, T[] vertexData, int vertexOffset, int primitiveCount) where T : struct, IVertexType
+        {
+            var vertexCount = getElementCountArray(primitiveType, primitiveCount);
+            var vd = VertexDeclaration.FromType(typeof(T));
+
+            InitArrayBuffer();
+
+            GL.BindBuffer(BufferTarget.ArrayBuffer, vboArrayBuffer);
+
+            GL.BufferData(BufferTarget.ArrayBuffer, (IntPtr)(vertexCount * vd.VertexStride), IntPtr.Zero, BufferUsageHint.StreamDraw);
+
+            VertexDeclaration.PrepareForUse(vd, (IntPtr)0);
+
+            GL.BufferData(BufferTarget.ArrayBuffer, (IntPtr)(vertexCount * vd.VertexStride), vertexData, BufferUsageHint.StreamDraw);
+
+            GL.DrawArrays(PrimitiveTypeGL11(primitiveType), vertexOffset, vertexCount);
+
+            InitArrayBuffer();
+        }
+
+        public void DrawPrimitives(PrimitiveType primitiveType, int vertexStart, int primitiveCount)
+        {
+            var vd = VertexDeclaration.FromType(_vertexBuffer._type);
+            VertexDeclaration.PrepareForUse(vd, IntPtr.Zero);
+
+            GL.DrawArrays(PrimitiveTypeGL11(primitiveType), vertexStart, getElementCountArray(primitiveType, primitiveCount));
+        }
+
+        private void InitArrayBuffer()
+        {
+            if (vboArrayBuffer == 0)
+            {
+                GL.GenBuffers(1, out vboArrayBuffer);
+            }
+
+            GL.BindBuffer(BufferTarget.ArrayBuffer, 0);
+        }
+        
+        public void DrawUserIndexedPrimitives<T>(PrimitiveType primitiveType, T[] vertexData, int vertexOffset, int vertexCount, uint[] indexData, int indexOffset, int primitiveCount) where T : struct, IVertexType
+        {
+            // NOT TESTED
+
+            if (indexOffset > 0 || vertexOffset > 0)
+                throw new NotImplementedException("vertexOffset and indexOffset is not yet supported.");
+
+            var vd = VertexDeclaration.FromType(typeof(T));
+
+            InitArrayBuffer();
+
+            GL.BindBuffer(BufferTarget.ArrayBuffer, vboArrayBuffer);
+
+            GL.BufferData(BufferTarget.ArrayBuffer, (IntPtr)(vertexCount * vd.VertexStride), IntPtr.Zero, BufferUsageHint.StreamDraw);
+
+            VertexDeclaration.PrepareForUse(vd, (IntPtr)0);
+
+            GL.BufferData(BufferTarget.ArrayBuffer, (IntPtr)(vertexCount * vd.VertexStride), vertexData, BufferUsageHint.StreamDraw);
+
+            GL.DrawElements(PrimitiveTypeGL11(primitiveType), 2, DrawElementsType.UnsignedInt, indexData);
+
+            InitArrayBuffer();
+        }
+
+        public int getElementCountArray(PrimitiveType primitiveType, int primitiveCount)
+        {
+            //TODO: Overview the calculation
+            switch (primitiveType)
+            {
+                case PrimitiveType.LineList:
+                    return primitiveCount * 2;
+                case PrimitiveType.LineStrip:
+                    return 3 + (primitiveCount - 1); // ???
+                case PrimitiveType.TriangleList:
+                    return primitiveCount * 2;
+                case PrimitiveType.TriangleStrip:
+                    return 3 + (primitiveCount - 1); // ???
+            }
+
+            throw new NotSupportedException();
+        }
+
+        public void SetRenderTarget(RenderTarget2D renderTarget)
+        {
+            if (renderTarget == null) 
+			{
+				// Detach the render buffers.
+				GL.FramebufferRenderbuffer(FramebufferTarget.Framebuffer, FramebufferAttachment.DepthAttachment, RenderbufferTarget.Renderbuffer, 0);
+				// delete the RBO's
+				GL.DeleteRenderbuffers(renderBufferIDs.Length,renderBufferIDs);
+				// delete the FBO
+				GL.DeleteFramebuffers(1, ref framebufferId);
+				// Set the frame buffer back to the system window buffer
+				GL.BindFramebuffer(FramebufferTarget.Framebuffer, 0);
+			}
+			else {
+				SetRenderTargets(new RenderTargetBinding(renderTarget));
+			}
+        }
+        
+        private int framebufferId = -1;
+		int[] renderBufferIDs;
+		
+		public void SetRenderTargets (params RenderTargetBinding[] renderTargets) 
+		{
+			
+			currentRenderTargets = renderTargets;
+			
+			if (currentRenderTargets != null) {
+				
+				// http://www.songho.ca/opengl/gl_fbo.html
+				
+				// create framebuffer
+				GL.GenFramebuffers(1, out framebufferId);
+				GL.BindFramebuffer(FramebufferTarget.Framebuffer, framebufferId);
+				
+				renderBufferIDs = new int[currentRenderTargets.Length];
+				GL.GenRenderbuffers(currentRenderTargets.Length, renderBufferIDs);
+				
+				for (int i = 0; i < currentRenderTargets.Length; i++) {
+					RenderTarget2D target = (RenderTarget2D)currentRenderTargets[0].RenderTarget;
+					
+					// attach the texture to FBO color attachment point
+					GL.FramebufferTexture2D(FramebufferTarget.Framebuffer, FramebufferAttachment.ColorAttachment0,
+					                        TextureTarget.Texture2D, (int)target.ID,0);
+					
+					// create a renderbuffer object to store depth info
+					GL.BindRenderbuffer(RenderbufferTarget.Renderbuffer, renderBufferIDs[i]);
+					GL.RenderbufferStorage(RenderbufferTarget.Renderbuffer, RenderbufferStorage.DepthComponent24,
+						target.Width, target.Height);
+					GL.BindRenderbuffer(RenderbufferTarget.Renderbuffer, renderBufferIDs[i]);
+					
+					// attach the renderbuffer to depth attachment point
+					GL.FramebufferRenderbuffer(FramebufferTarget.Framebuffer, FramebufferAttachment.DepthAttachment
+					                           , RenderbufferTarget.Renderbuffer, renderBufferIDs[i]);
+						
+				}
+				
+				FramebufferErrorCode status = GL.CheckFramebufferStatus(FramebufferTarget.Framebuffer);
+				
+				if (status != FramebufferErrorCode.FramebufferComplete)
+					throw new Exception("Error creating framebuffer: " + status);				
+				
+			}
+			
+			
+		}
+    }
+}
+